# SPDX-License-Identifier: (GPL-2.0-only OR BSD-2-Clause)
%YAML 1.2
---
$id: http://devicetree.org/schemas/dma/fsl,edma.yaml#
$schema: http://devicetree.org/meta-schemas/core.yaml#

title: Freescale enhanced Direct Memory Access(eDMA) Controller

description: |
  The eDMA channels have multiplex capability by programmable
  memory-mapped registers. channels are split into two groups, called
  DMAMUX0 and DMAMUX1, specific DMA request source can only be multiplexed
  by any channel of certain group, DMAMUX0 or DMAMUX1, but not both.

maintainers:
  - Peng Fan <peng.fan@nxp.com>

properties:
  compatible:
    oneOf:
      - enum:
          - fsl,vf610-edma
          - fsl,imx7ulp-edma
<<<<<<< HEAD
          - fsl,imx8qm-adma
          - fsl,imx8qm-edma
=======
          - fsl,imx8qm-edma
          - fsl,imx8ulp-edma
>>>>>>> 0c383648
          - fsl,imx93-edma3
          - fsl,imx93-edma4
          - fsl,imx95-edma5
      - items:
          - const: fsl,ls1028a-edma
          - const: fsl,vf610-edma

  reg:
    minItems: 1
    maxItems: 3

  interrupts:
    minItems: 1
    maxItems: 64

  interrupt-names:
    minItems: 1
    maxItems: 64

  "#dma-cells":
<<<<<<< HEAD
=======
    description: |
      Specifies the number of cells needed to encode an DMA channel.

      Encode for cells number 2:
        cell 0: index of dma channel mux instance.
        cell 1: peripheral dma request id.

      Encode for cells number 3:
        cell 0: peripheral dma request id.
        cell 1: dma channel priority.
        cell 2: bitmask, defined at include/dt-bindings/dma/fsl-edma.h
>>>>>>> 0c383648
    enum:
      - 2
      - 3

  dma-channels:
<<<<<<< HEAD
    minItems: 1
    maxItems: 64

  clocks:
    minItems: 1
    maxItems: 2

  clock-names:
    minItems: 1
    maxItems: 2
=======
    minimum: 1
    maximum: 64

  clocks:
    minItems: 1
    maxItems: 33

  clock-names:
    minItems: 1
    maxItems: 33

  power-domains:
    description:
      The number of power domains matches the number of channels, arranged
      in ascending order according to their associated DMA channels.
    minItems: 1
    maxItems: 64
>>>>>>> 0c383648

  big-endian:
    description: |
      If present registers and hardware scatter/gather descriptors of the
      eDMA are implemented in big endian mode, otherwise in little mode.
    type: boolean

required:
  - "#dma-cells"
  - compatible
  - reg
  - interrupts
  - dma-channels

allOf:
  - $ref: dma-controller.yaml#
  - if:
      properties:
        compatible:
          contains:
            enum:
<<<<<<< HEAD
              - fsl,imx8qm-adma
=======
>>>>>>> 0c383648
              - fsl,imx8qm-edma
              - fsl,imx93-edma3
              - fsl,imx93-edma4
              - fsl,imx95-edma5
    then:
      properties:
        "#dma-cells":
          const: 3
        # It is not necessary to write the interrupt name for each channel.
        # instead, you can simply maintain the sequential IRQ numbers as
        # defined for the DMA channels.
        interrupt-names: false
        clock-names:
          items:
            - const: dma
        clocks:
          maxItems: 1

  - if:
      properties:
        compatible:
          contains:
            const: fsl,vf610-edma
    then:
      properties:
        clocks:
          minItems: 2
<<<<<<< HEAD
=======
          maxItems: 2
>>>>>>> 0c383648
        clock-names:
          items:
            - const: dmamux0
            - const: dmamux1
        interrupts:
          minItems: 2
          maxItems: 2
        interrupt-names:
          items:
            - const: edma-tx
            - const: edma-err
        reg:
          minItems: 2
          maxItems: 3
        "#dma-cells":
          const: 2
        dma-channels:
          const: 32

  - if:
      properties:
        compatible:
          contains:
            const: fsl,imx7ulp-edma
    then:
      properties:
        clock:
          minItems: 2
<<<<<<< HEAD
=======
          maxItems: 2
>>>>>>> 0c383648
        clock-names:
          items:
            - const: dma
            - const: dmamux0
        interrupts:
          minItems: 2
          maxItems: 17
        reg:
          minItems: 2
          maxItems: 2
        "#dma-cells":
          const: 2
        dma-channels:
          const: 32
<<<<<<< HEAD
=======

  - if:
      properties:
        compatible:
          contains:
            const: fsl,imx8ulp-edma
    then:
      properties:
        clocks:
          minItems: 33
        clock-names:
          minItems: 33
          items:
            oneOf:
              - const: dma
              - pattern: "^ch(0[0-9]|[1-2][0-9]|3[01])$"

        interrupt-names: false
        interrupts:
          minItems: 32
        "#dma-cells":
          const: 3

  - if:
      properties:
        compatible:
          contains:
            enum:
              - fsl,vf610-edma
              - fsl,imx7ulp-edma
              - fsl,imx93-edma3
              - fsl,imx93-edma4
              - fsl,imx95-edma5
              - fsl,imx8ulp-edma
              - fsl,ls1028a-edma
    then:
      required:
        - clocks

  - if:
      properties:
        compatible:
          contains:
            enum:
              - fsl,imx8qm-adma
              - fsl,imx8qm-edma
    then:
      required:
        - power-domains
    else:
      properties:
        power-domains: false
>>>>>>> 0c383648

unevaluatedProperties: false

examples:
  - |
    #include <dt-bindings/interrupt-controller/arm-gic.h>
    #include <dt-bindings/clock/vf610-clock.h>

    edma0: dma-controller@40018000 {
      #dma-cells = <2>;
      compatible = "fsl,vf610-edma";
      reg = <0x40018000 0x2000>,
            <0x40024000 0x1000>,
            <0x40025000 0x1000>;
      interrupts = <0 8 IRQ_TYPE_LEVEL_HIGH>,
                   <0 9 IRQ_TYPE_LEVEL_HIGH>;
      interrupt-names = "edma-tx", "edma-err";
      dma-channels = <32>;
      clock-names = "dmamux0", "dmamux1";
      clocks = <&clks VF610_CLK_DMAMUX0>, <&clks VF610_CLK_DMAMUX1>;
    };

  - |
    #include <dt-bindings/interrupt-controller/arm-gic.h>
    #include <dt-bindings/clock/imx7ulp-clock.h>

    edma1: dma-controller@40080000 {
      #dma-cells = <2>;
      compatible = "fsl,imx7ulp-edma";
      reg = <0x40080000 0x2000>,
            <0x40210000 0x1000>;
      dma-channels = <32>;
      interrupts = <GIC_SPI 0 IRQ_TYPE_LEVEL_HIGH>,
                   <GIC_SPI 1 IRQ_TYPE_LEVEL_HIGH>,
                   <GIC_SPI 2 IRQ_TYPE_LEVEL_HIGH>,
                   <GIC_SPI 3 IRQ_TYPE_LEVEL_HIGH>,
                   <GIC_SPI 4 IRQ_TYPE_LEVEL_HIGH>,
                   <GIC_SPI 5 IRQ_TYPE_LEVEL_HIGH>,
                   <GIC_SPI 6 IRQ_TYPE_LEVEL_HIGH>,
                   <GIC_SPI 7 IRQ_TYPE_LEVEL_HIGH>,
                   <GIC_SPI 8 IRQ_TYPE_LEVEL_HIGH>,
                   <GIC_SPI 9 IRQ_TYPE_LEVEL_HIGH>,
                   <GIC_SPI 10 IRQ_TYPE_LEVEL_HIGH>,
                   <GIC_SPI 11 IRQ_TYPE_LEVEL_HIGH>,
                   <GIC_SPI 12 IRQ_TYPE_LEVEL_HIGH>,
                   <GIC_SPI 13 IRQ_TYPE_LEVEL_HIGH>,
                   <GIC_SPI 14 IRQ_TYPE_LEVEL_HIGH>,
                   <GIC_SPI 15 IRQ_TYPE_LEVEL_HIGH>,
                   /* last is eDMA2-ERR interrupt */
                   <GIC_SPI 16 IRQ_TYPE_LEVEL_HIGH>;
       clock-names = "dma", "dmamux0";
       clocks = <&pcc2 IMX7ULP_CLK_DMA1>, <&pcc2 IMX7ULP_CLK_DMA_MUX1>;
    };

  - |
    #include <dt-bindings/interrupt-controller/arm-gic.h>
<<<<<<< HEAD
    #include <dt-bindings/clock/imx93-clock.h>

    dma-controller@44000000 {
      compatible = "fsl,imx93-edma3";
      reg = <0x44000000 0x200000>;
      #dma-cells = <3>;
      dma-channels = <31>;
      interrupts = <GIC_SPI 95 IRQ_TYPE_LEVEL_HIGH>,
                   <GIC_SPI 96 IRQ_TYPE_LEVEL_HIGH>,
                   <GIC_SPI 97 IRQ_TYPE_LEVEL_HIGH>,
                   <GIC_SPI 98 IRQ_TYPE_LEVEL_HIGH>,
                   <GIC_SPI 99 IRQ_TYPE_LEVEL_HIGH>,
                   <GIC_SPI 100 IRQ_TYPE_LEVEL_HIGH>,
                   <GIC_SPI 101 IRQ_TYPE_LEVEL_HIGH>,
                   <GIC_SPI 102 IRQ_TYPE_LEVEL_HIGH>,
                   <GIC_SPI 103 IRQ_TYPE_LEVEL_HIGH>,
                   <GIC_SPI 104 IRQ_TYPE_LEVEL_HIGH>,
                   <GIC_SPI 105 IRQ_TYPE_LEVEL_HIGH>,
                   <GIC_SPI 106 IRQ_TYPE_LEVEL_HIGH>,
                   <GIC_SPI 107 IRQ_TYPE_LEVEL_HIGH>,
                   <GIC_SPI 108 IRQ_TYPE_LEVEL_HIGH>,
                   <GIC_SPI 109 IRQ_TYPE_LEVEL_HIGH>,
                   <GIC_SPI 110 IRQ_TYPE_LEVEL_HIGH>,
                   <GIC_SPI 111 IRQ_TYPE_LEVEL_HIGH>,
                   <GIC_SPI 112 IRQ_TYPE_LEVEL_HIGH>,
                   <GIC_SPI 113 IRQ_TYPE_LEVEL_HIGH>,
                   <GIC_SPI 114 IRQ_TYPE_LEVEL_HIGH>,
                   <GIC_SPI 115 IRQ_TYPE_LEVEL_HIGH>,
                   <GIC_SPI 116 IRQ_TYPE_LEVEL_HIGH>,
                   <GIC_SPI 117 IRQ_TYPE_LEVEL_HIGH>,
                   <GIC_SPI 118 IRQ_TYPE_LEVEL_HIGH>,
                   <GIC_SPI 119 IRQ_TYPE_LEVEL_HIGH>,
                   <GIC_SPI 120 IRQ_TYPE_LEVEL_HIGH>,
                   <GIC_SPI 121 IRQ_TYPE_LEVEL_HIGH>,
                   <GIC_SPI 122 IRQ_TYPE_LEVEL_HIGH>,
                   <GIC_SPI 123 IRQ_TYPE_LEVEL_HIGH>,
                   <GIC_SPI 124 IRQ_TYPE_LEVEL_HIGH>,
                   <GIC_SPI 125 IRQ_TYPE_LEVEL_HIGH>;
        clocks = <&clk IMX93_CLK_EDMA1_GATE>;
        clock-names = "dma";
=======
    #include <dt-bindings/firmware/imx/rsrc.h>

    dma-controller@5a9f0000 {
      compatible = "fsl,imx8qm-edma";
      reg = <0x5a9f0000 0x90000>;
      #dma-cells = <3>;
      dma-channels = <8>;
      interrupts = <GIC_SPI 424 IRQ_TYPE_LEVEL_HIGH>,
                   <GIC_SPI 425 IRQ_TYPE_LEVEL_HIGH>,
                   <GIC_SPI 426 IRQ_TYPE_LEVEL_HIGH>,
                   <GIC_SPI 427 IRQ_TYPE_LEVEL_HIGH>,
                   <GIC_SPI 428 IRQ_TYPE_LEVEL_HIGH>,
                   <GIC_SPI 429 IRQ_TYPE_LEVEL_HIGH>,
                   <GIC_SPI 430 IRQ_TYPE_LEVEL_HIGH>,
                   <GIC_SPI 431 IRQ_TYPE_LEVEL_HIGH>;
      power-domains = <&pd IMX_SC_R_DMA_3_CH0>,
                      <&pd IMX_SC_R_DMA_3_CH1>,
                      <&pd IMX_SC_R_DMA_3_CH2>,
                      <&pd IMX_SC_R_DMA_3_CH3>,
                      <&pd IMX_SC_R_DMA_3_CH4>,
                      <&pd IMX_SC_R_DMA_3_CH5>,
                      <&pd IMX_SC_R_DMA_3_CH6>,
                      <&pd IMX_SC_R_DMA_3_CH7>;
>>>>>>> 0c383648
    };<|MERGE_RESOLUTION|>--- conflicted
+++ resolved
@@ -21,13 +21,8 @@
       - enum:
           - fsl,vf610-edma
           - fsl,imx7ulp-edma
-<<<<<<< HEAD
-          - fsl,imx8qm-adma
-          - fsl,imx8qm-edma
-=======
           - fsl,imx8qm-edma
           - fsl,imx8ulp-edma
->>>>>>> 0c383648
           - fsl,imx93-edma3
           - fsl,imx93-edma4
           - fsl,imx95-edma5
@@ -48,8 +43,6 @@
     maxItems: 64
 
   "#dma-cells":
-<<<<<<< HEAD
-=======
     description: |
       Specifies the number of cells needed to encode an DMA channel.
 
@@ -61,24 +54,11 @@
         cell 0: peripheral dma request id.
         cell 1: dma channel priority.
         cell 2: bitmask, defined at include/dt-bindings/dma/fsl-edma.h
->>>>>>> 0c383648
     enum:
       - 2
       - 3
 
   dma-channels:
-<<<<<<< HEAD
-    minItems: 1
-    maxItems: 64
-
-  clocks:
-    minItems: 1
-    maxItems: 2
-
-  clock-names:
-    minItems: 1
-    maxItems: 2
-=======
     minimum: 1
     maximum: 64
 
@@ -96,7 +76,6 @@
       in ascending order according to their associated DMA channels.
     minItems: 1
     maxItems: 64
->>>>>>> 0c383648
 
   big-endian:
     description: |
@@ -118,10 +97,6 @@
         compatible:
           contains:
             enum:
-<<<<<<< HEAD
-              - fsl,imx8qm-adma
-=======
->>>>>>> 0c383648
               - fsl,imx8qm-edma
               - fsl,imx93-edma3
               - fsl,imx93-edma4
@@ -149,10 +124,7 @@
       properties:
         clocks:
           minItems: 2
-<<<<<<< HEAD
-=======
           maxItems: 2
->>>>>>> 0c383648
         clock-names:
           items:
             - const: dmamux0
@@ -181,10 +153,7 @@
       properties:
         clock:
           minItems: 2
-<<<<<<< HEAD
-=======
           maxItems: 2
->>>>>>> 0c383648
         clock-names:
           items:
             - const: dma
@@ -199,8 +168,6 @@
           const: 2
         dma-channels:
           const: 32
-<<<<<<< HEAD
-=======
 
   - if:
       properties:
@@ -253,7 +220,6 @@
     else:
       properties:
         power-domains: false
->>>>>>> 0c383648
 
 unevaluatedProperties: false
 
@@ -310,48 +276,6 @@
 
   - |
     #include <dt-bindings/interrupt-controller/arm-gic.h>
-<<<<<<< HEAD
-    #include <dt-bindings/clock/imx93-clock.h>
-
-    dma-controller@44000000 {
-      compatible = "fsl,imx93-edma3";
-      reg = <0x44000000 0x200000>;
-      #dma-cells = <3>;
-      dma-channels = <31>;
-      interrupts = <GIC_SPI 95 IRQ_TYPE_LEVEL_HIGH>,
-                   <GIC_SPI 96 IRQ_TYPE_LEVEL_HIGH>,
-                   <GIC_SPI 97 IRQ_TYPE_LEVEL_HIGH>,
-                   <GIC_SPI 98 IRQ_TYPE_LEVEL_HIGH>,
-                   <GIC_SPI 99 IRQ_TYPE_LEVEL_HIGH>,
-                   <GIC_SPI 100 IRQ_TYPE_LEVEL_HIGH>,
-                   <GIC_SPI 101 IRQ_TYPE_LEVEL_HIGH>,
-                   <GIC_SPI 102 IRQ_TYPE_LEVEL_HIGH>,
-                   <GIC_SPI 103 IRQ_TYPE_LEVEL_HIGH>,
-                   <GIC_SPI 104 IRQ_TYPE_LEVEL_HIGH>,
-                   <GIC_SPI 105 IRQ_TYPE_LEVEL_HIGH>,
-                   <GIC_SPI 106 IRQ_TYPE_LEVEL_HIGH>,
-                   <GIC_SPI 107 IRQ_TYPE_LEVEL_HIGH>,
-                   <GIC_SPI 108 IRQ_TYPE_LEVEL_HIGH>,
-                   <GIC_SPI 109 IRQ_TYPE_LEVEL_HIGH>,
-                   <GIC_SPI 110 IRQ_TYPE_LEVEL_HIGH>,
-                   <GIC_SPI 111 IRQ_TYPE_LEVEL_HIGH>,
-                   <GIC_SPI 112 IRQ_TYPE_LEVEL_HIGH>,
-                   <GIC_SPI 113 IRQ_TYPE_LEVEL_HIGH>,
-                   <GIC_SPI 114 IRQ_TYPE_LEVEL_HIGH>,
-                   <GIC_SPI 115 IRQ_TYPE_LEVEL_HIGH>,
-                   <GIC_SPI 116 IRQ_TYPE_LEVEL_HIGH>,
-                   <GIC_SPI 117 IRQ_TYPE_LEVEL_HIGH>,
-                   <GIC_SPI 118 IRQ_TYPE_LEVEL_HIGH>,
-                   <GIC_SPI 119 IRQ_TYPE_LEVEL_HIGH>,
-                   <GIC_SPI 120 IRQ_TYPE_LEVEL_HIGH>,
-                   <GIC_SPI 121 IRQ_TYPE_LEVEL_HIGH>,
-                   <GIC_SPI 122 IRQ_TYPE_LEVEL_HIGH>,
-                   <GIC_SPI 123 IRQ_TYPE_LEVEL_HIGH>,
-                   <GIC_SPI 124 IRQ_TYPE_LEVEL_HIGH>,
-                   <GIC_SPI 125 IRQ_TYPE_LEVEL_HIGH>;
-        clocks = <&clk IMX93_CLK_EDMA1_GATE>;
-        clock-names = "dma";
-=======
     #include <dt-bindings/firmware/imx/rsrc.h>
 
     dma-controller@5a9f0000 {
@@ -375,5 +299,4 @@
                       <&pd IMX_SC_R_DMA_3_CH5>,
                       <&pd IMX_SC_R_DMA_3_CH6>,
                       <&pd IMX_SC_R_DMA_3_CH7>;
->>>>>>> 0c383648
     };