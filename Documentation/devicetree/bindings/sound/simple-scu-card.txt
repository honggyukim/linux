ASoC Simple SCU Sound Card

Simple SCU Sound Card is "Simple Sound Card" + "ALSA DPCM".
For example, you can use this driver if you want to exchange sampling rate convert,
Mixing, etc...

Required properties:

- compatible				: "simple-scu-audio-card"
					  "renesas,rsrc-card"
Optional properties:

- simple-audio-card,name		: see simple-audio-card.txt
- simple-audio-card,cpu			: see simple-audio-card.txt
- simple-audio-card,codec		: see simple-audio-card.txt

Optional subnode properties:

- simple-audio-card,format		: see simple-audio-card.txt
- simple-audio-card,frame-master	: see simple-audio-card.txt
- simple-audio-card,bitclock-master	: see simple-audio-card.txt
- simple-audio-card,bitclock-inversion	: see simple-audio-card.txt
- simple-audio-card,frame-inversion	: see simple-audio-card.txt
- simple-audio-card,convert-rate	: platform specified sampling rate convert
- simple-audio-card,convert-channels	: platform specified converted channel size (2 - 8 ch)
- simple-audio-card,prefix		: see routing
<<<<<<< HEAD
=======
- simple-audio-card,widgets		: Please refer to widgets.txt.
>>>>>>> bb176f67
- simple-audio-card,routing		: A list of the connections between audio components.
					  Each entry is a pair of strings, the first being the connection's sink,
					  the second being the connection's source. Valid names for sources.
					  use audio-prefix if some components is using same sink/sources naming.
					  it can be used if compatible was "renesas,rsrc-card";

Required CPU/CODEC subnodes properties:

- sound-dai				: see simple-audio-card.txt

Optional CPU/CODEC subnodes properties:

- clocks / system-clock-frequency	: see simple-audio-card.txt

Example 1. Sampling Rate Conversion

sound {
	compatible = "simple-scu-audio-card";

	simple-audio-card,name = "rsnd-ak4643";
	simple-audio-card,format = "left_j";
	simple-audio-card,bitclock-master = <&sndcodec>;
	simple-audio-card,frame-master = <&sndcodec>;

	simple-audio-card,convert-rate = <48000>;

	simple-audio-card,prefix = "ak4642";
	simple-audio-card,routing = "ak4642 Playback", "DAI0 Playback",
			"DAI0 Capture", "ak4642 Capture";

	sndcpu: simple-audio-card,cpu {
		sound-dai = <&rcar_sound>;
	};

	sndcodec: simple-audio-card,codec {
		sound-dai = <&ak4643>;
		system-clock-frequency = <11289600>;
	};
};

Example 2. 2 CPU 1 Codec (Mixing)

sound {
	compatible = "simple-scu-audio-card";

	simple-audio-card,name = "rsnd-ak4643";
	simple-audio-card,format = "left_j";
	simple-audio-card,bitclock-master = <&dpcmcpu>;
	simple-audio-card,frame-master = <&dpcmcpu>;

	simple-audio-card,prefix = "ak4642";
	simple-audio-card,routing = "ak4642 Playback", "DAI0 Playback",
			"ak4642 Playback", "DAI1 Playback";

	dpcmcpu: cpu@0 {
		sound-dai = <&rcar_sound 0>;
	};

	cpu@1 {
		sound-dai = <&rcar_sound 1>;
	};

	codec {
		sound-dai = <&ak4643>;
		clocks = <&audio_clock>;
	};
};<|MERGE_RESOLUTION|>--- conflicted
+++ resolved
@@ -24,10 +24,7 @@
 - simple-audio-card,convert-rate	: platform specified sampling rate convert
 - simple-audio-card,convert-channels	: platform specified converted channel size (2 - 8 ch)
 - simple-audio-card,prefix		: see routing
-<<<<<<< HEAD
-=======
 - simple-audio-card,widgets		: Please refer to widgets.txt.
->>>>>>> bb176f67
 - simple-audio-card,routing		: A list of the connections between audio components.
 					  Each entry is a pair of strings, the first being the connection's sink,
 					  the second being the connection's source. Valid names for sources.
