--- conflicted
+++ resolved
@@ -27,11 +27,7 @@
 {
 	struct mm_struct *mm = current->mm;
 	struct vm_area_struct *vma;
-<<<<<<< HEAD
-	struct vm_unmapped_area_info info;
-=======
 	struct vm_unmapped_area_info info = {};
->>>>>>> 0c383648
 
 	/*
 	 * We enforce the MAP_FIXED case.
@@ -58,10 +54,6 @@
 	info.length = len;
 	info.low_limit = mm->mmap_base;
 	info.high_limit = TASK_SIZE;
-<<<<<<< HEAD
-	info.align_mask = 0;
-=======
->>>>>>> 0c383648
 	info.align_offset = pgoff << PAGE_SHIFT;
 	return vm_unmapped_area(&info);
 }
