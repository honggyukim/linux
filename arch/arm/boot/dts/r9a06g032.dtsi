// SPDX-License-Identifier: GPL-2.0
/*
 * Base Device Tree Source for the Renesas RZ/N1D (R9A06G032)
 *
 * Copyright (C) 2018 Renesas Electronics Europe Limited
 *
 */

#include <dt-bindings/interrupt-controller/arm-gic.h>
#include <dt-bindings/clock/r9a06g032-sysctrl.h>

/ {
	compatible = "renesas,r9a06g032";
	#address-cells = <1>;
	#size-cells = <1>;

	cpus {
		#address-cells = <1>;
		#size-cells = <0>;

		cpu@0 {
			device_type = "cpu";
			compatible = "arm,cortex-a7";
			reg = <0>;
			clocks = <&sysctrl R9A06G032_CLK_A7MP>;
		};

		cpu@1 {
			device_type = "cpu";
			compatible = "arm,cortex-a7";
			reg = <1>;
			clocks = <&sysctrl R9A06G032_CLK_A7MP>;
			enable-method = "renesas,r9a06g032-smp";
			cpu-release-addr = <0 0x4000c204>;
		};
	};

	ext_jtag_clk: extjtagclk {
		#clock-cells = <0>;
		compatible = "fixed-clock";
		clock-frequency = <0>;
	};

	ext_mclk: extmclk {
		#clock-cells = <0>;
		compatible = "fixed-clock";
		clock-frequency = <40000000>;
	};

	ext_rgmii_ref: extrgmiiref {
		#clock-cells = <0>;
		compatible = "fixed-clock";
		clock-frequency = <0>;
	};

	ext_rtc_clk: extrtcclk {
		#clock-cells = <0>;
		compatible = "fixed-clock";
		clock-frequency = <0>;
	};

	soc {
		compatible = "simple-bus";
		#address-cells = <1>;
		#size-cells = <1>;
		interrupt-parent = <&gic>;
		ranges;

<<<<<<< HEAD
=======
		rtc0: rtc@40006000 {
			compatible = "renesas,r9a06g032-rtc", "renesas,rzn1-rtc";
			reg = <0x40006000 0x1000>;
			interrupts = <GIC_SPI 66 IRQ_TYPE_EDGE_RISING>,
				     <GIC_SPI 67 IRQ_TYPE_EDGE_RISING>,
				     <GIC_SPI 68 IRQ_TYPE_EDGE_RISING>;
			interrupt-names = "alarm", "timer", "pps";
			clocks = <&sysctrl R9A06G032_HCLK_RTC>;
			clock-names = "hclk";
			power-domains = <&sysctrl>;
			status = "disabled";
		};

>>>>>>> 88084a3d
		wdt0: watchdog@40008000 {
			compatible = "renesas,r9a06g032-wdt", "renesas,rzn1-wdt";
			reg = <0x40008000 0x1000>;
			interrupts = <GIC_SPI 73 IRQ_TYPE_EDGE_RISING>;
			clocks = <&sysctrl R9A06G032_CLK_WATCHDOG>;
			status = "disabled";
		};

		wdt1: watchdog@40009000 {
			compatible = "renesas,r9a06g032-wdt", "renesas,rzn1-wdt";
			reg = <0x40009000 0x1000>;
			interrupts = <GIC_SPI 74 IRQ_TYPE_EDGE_RISING>;
			clocks = <&sysctrl R9A06G032_CLK_WATCHDOG>;
			status = "disabled";
		};

		sysctrl: system-controller@4000c000 {
			compatible = "renesas,r9a06g032-sysctrl";
			reg = <0x4000c000 0x1000>;
			status = "okay";
			#clock-cells = <1>;
			#power-domain-cells = <0>;

			clocks = <&ext_mclk>, <&ext_rtc_clk>,
					<&ext_jtag_clk>, <&ext_rgmii_ref>;
			clock-names = "mclk", "rtc", "jtag", "rgmii_ref_ext";
			#address-cells = <1>;
			#size-cells = <1>;

			dmamux: dma-router@a0 {
				compatible = "renesas,rzn1-dmamux";
				reg = <0xa0 4>;
				#dma-cells = <6>;
				dma-requests = <32>;
				dma-masters = <&dma0 &dma1>;
			};
		};

		pci_usb: pci@40030000 {
			compatible = "renesas,pci-r9a06g032", "renesas,pci-rzn1";
			device_type = "pci";
			clocks = <&sysctrl R9A06G032_HCLK_USBH>,
				 <&sysctrl R9A06G032_HCLK_USBPM>,
				 <&sysctrl R9A06G032_CLK_PCI_USB>;
			clock-names = "hclkh", "hclkpm", "pciclk";
			power-domains = <&sysctrl>;
			reg = <0x40030000 0xc00>,
			      <0x40020000 0x1100>;
			interrupts = <GIC_SPI 79 IRQ_TYPE_LEVEL_HIGH>;
			status = "disabled";

			bus-range = <0 0>;
			#address-cells = <3>;
			#size-cells = <2>;
			#interrupt-cells = <1>;
			ranges = <0x02000000 0 0x40020000 0x40020000 0 0x00010000>;
			/* Should map all possible DDR as inbound ranges, but
			 * the IP only supports a 256MB, 512MB, or 1GB window.
			 * flags, PCI addr (64-bit), CPU addr, PCI size (64-bit)
			 */
			dma-ranges = <0x42000000 0 0x80000000 0x80000000 0 0x40000000>;
			interrupt-map-mask = <0xf800 0 0 0x7>;
			interrupt-map = <0x0000 0 0 1 &gic GIC_SPI 79 IRQ_TYPE_LEVEL_HIGH
					 0x0800 0 0 1 &gic GIC_SPI 79 IRQ_TYPE_LEVEL_HIGH
					 0x1000 0 0 2 &gic GIC_SPI 79 IRQ_TYPE_LEVEL_HIGH>;

			usb@1,0 {
				reg = <0x800 0 0 0 0>;
				phys = <&usbphy>;
				phy-names = "usb";
			};

			usb@2,0 {
				reg = <0x1000 0 0 0 0>;
				phys = <&usbphy>;
				phy-names = "usb";
			};
		};

		uart0: serial@40060000 {
			compatible = "renesas,r9a06g032-uart", "renesas,rzn1-uart", "snps,dw-apb-uart";
			reg = <0x40060000 0x400>;
			interrupts = <GIC_SPI 6 IRQ_TYPE_LEVEL_HIGH>;
			reg-shift = <2>;
			reg-io-width = <4>;
			clocks = <&sysctrl R9A06G032_CLK_UART0>, <&sysctrl R9A06G032_HCLK_UART0>;
			clock-names = "baudclk", "apb_pclk";
			status = "disabled";
		};

		uart1: serial@40061000 {
			compatible = "renesas,r9a06g032-uart", "renesas,rzn1-uart", "snps,dw-apb-uart";
			reg = <0x40061000 0x400>;
			interrupts = <GIC_SPI 7 IRQ_TYPE_LEVEL_HIGH>;
			reg-shift = <2>;
			reg-io-width = <4>;
			clocks = <&sysctrl R9A06G032_CLK_UART1>, <&sysctrl R9A06G032_HCLK_UART1>;
			clock-names = "baudclk", "apb_pclk";
			status = "disabled";
		};

		uart2: serial@40062000 {
			compatible = "renesas,r9a06g032-uart", "renesas,rzn1-uart", "snps,dw-apb-uart";
			reg = <0x40062000 0x400>;
			interrupts = <GIC_SPI 8 IRQ_TYPE_LEVEL_HIGH>;
			reg-shift = <2>;
			reg-io-width = <4>;
			clocks = <&sysctrl R9A06G032_CLK_UART2>, <&sysctrl R9A06G032_HCLK_UART2>;
			clock-names = "baudclk", "apb_pclk";
			status = "disabled";
		};

		uart3: serial@50000000 {
			compatible = "renesas,r9a06g032-uart", "renesas,rzn1-uart";
			reg = <0x50000000 0x400>;
			interrupts = <GIC_SPI 86 IRQ_TYPE_LEVEL_HIGH>;
			reg-shift = <2>;
			reg-io-width = <4>;
			clocks = <&sysctrl R9A06G032_CLK_UART3>, <&sysctrl R9A06G032_HCLK_UART3>;
			clock-names = "baudclk", "apb_pclk";
			dmas =  <&dmamux 0 0 0 0 0 1>, <&dmamux 1 0 0 0 1 1>;
			dma-names = "rx", "tx";
			status = "disabled";
		};

		uart4: serial@50001000 {
			compatible = "renesas,r9a06g032-uart", "renesas,rzn1-uart";
			reg = <0x50001000 0x400>;
			interrupts = <GIC_SPI 87 IRQ_TYPE_LEVEL_HIGH>;
			reg-shift = <2>;
			reg-io-width = <4>;
			clocks = <&sysctrl R9A06G032_CLK_UART4>, <&sysctrl R9A06G032_HCLK_UART4>;
			clock-names = "baudclk", "apb_pclk";
			dmas =  <&dmamux 2 0 0 0 2 1>, <&dmamux 3 0 0 0 3 1>;
			dma-names = "rx", "tx";
			status = "disabled";
		};

		uart5: serial@50002000 {
			compatible = "renesas,r9a06g032-uart", "renesas,rzn1-uart";
			reg = <0x50002000 0x400>;
			interrupts = <GIC_SPI 88 IRQ_TYPE_LEVEL_HIGH>;
			reg-shift = <2>;
			reg-io-width = <4>;
			clocks = <&sysctrl R9A06G032_CLK_UART5>, <&sysctrl R9A06G032_HCLK_UART5>;
			clock-names = "baudclk", "apb_pclk";
			dmas =  <&dmamux 4 0 0 0 4 1>, <&dmamux 5 0 0 0 5 1>;
			dma-names = "rx", "tx";
			status = "disabled";
		};

		uart6: serial@50003000 {
			compatible = "renesas,r9a06g032-uart", "renesas,rzn1-uart";
			reg = <0x50003000 0x400>;
			interrupts = <GIC_SPI 89 IRQ_TYPE_LEVEL_HIGH>;
			reg-shift = <2>;
			reg-io-width = <4>;
			clocks = <&sysctrl R9A06G032_CLK_UART6>, <&sysctrl R9A06G032_HCLK_UART6>;
			clock-names = "baudclk", "apb_pclk";
			dmas =  <&dmamux 6 0 0 0 6 1>, <&dmamux 7 0 0 0 7 1>;
			dma-names = "rx", "tx";
			status = "disabled";
		};

		uart7: serial@50004000 {
			compatible = "renesas,r9a06g032-uart", "renesas,rzn1-uart";
			reg = <0x50004000 0x400>;
			interrupts = <GIC_SPI 90 IRQ_TYPE_LEVEL_HIGH>;
			reg-shift = <2>;
			reg-io-width = <4>;
			clocks = <&sysctrl R9A06G032_CLK_UART7>, <&sysctrl R9A06G032_HCLK_UART7>;
			clock-names = "baudclk", "apb_pclk";
			dmas =  <&dmamux 4 0 0 0 20 1>, <&dmamux 5 0 0 0 21 1>;
			dma-names = "rx", "tx";
			status = "disabled";
		};

		pinctrl: pinctrl@40067000 {
			compatible = "renesas,r9a06g032-pinctrl", "renesas,rzn1-pinctrl";
			reg = <0x40067000 0x1000>, <0x51000000 0x480>;
			clocks = <&sysctrl R9A06G032_HCLK_PINCONFIG>;
			clock-names = "bus";
			status = "okay";
		};

		nand_controller: nand-controller@40102000 {
			compatible = "renesas,r9a06g032-nandc", "renesas,rzn1-nandc";
			reg = <0x40102000 0x2000>;
			interrupts = <GIC_SPI 58 IRQ_TYPE_LEVEL_HIGH>;
			clocks = <&sysctrl R9A06G032_HCLK_NAND>, <&sysctrl R9A06G032_CLK_NAND>;
			clock-names = "hclk", "eclk";
<<<<<<< HEAD
=======
			power-domains = <&sysctrl>;
>>>>>>> 88084a3d
			#address-cells = <1>;
			#size-cells = <0>;
			status = "disabled";
		};

<<<<<<< HEAD
=======
		dma0: dma-controller@40104000 {
			compatible = "renesas,r9a06g032-dma", "renesas,rzn1-dma";
			reg = <0x40104000 0x1000>;
			interrupts = <GIC_SPI 56 IRQ_TYPE_LEVEL_HIGH>;
			clock-names = "hclk";
			clocks = <&sysctrl R9A06G032_HCLK_DMA0>;
			dma-channels = <8>;
			dma-requests = <16>;
			dma-masters = <1>;
			#dma-cells = <3>;
			block_size = <0xfff>;
			data-width = <8>;
		};

		dma1: dma-controller@40105000 {
			compatible = "renesas,r9a06g032-dma", "renesas,rzn1-dma";
			reg = <0x40105000 0x1000>;
			interrupts = <GIC_SPI 57 IRQ_TYPE_LEVEL_HIGH>;
			clock-names = "hclk";
			clocks = <&sysctrl R9A06G032_HCLK_DMA1>;
			dma-channels = <8>;
			dma-requests = <16>;
			dma-masters = <1>;
			#dma-cells = <3>;
			block_size = <0xfff>;
			data-width = <8>;
		};

>>>>>>> 88084a3d
		gic: interrupt-controller@44101000 {
			compatible = "arm,gic-400", "arm,cortex-a7-gic";
			interrupt-controller;
			#interrupt-cells = <3>;
			reg = <0x44101000 0x1000>, /* Distributer */
			      <0x44102000 0x2000>, /* CPU interface */
			      <0x44104000 0x2000>, /* Virt interface control */
			      <0x44106000 0x2000>; /* Virt CPU interface */
			interrupts =
				<GIC_PPI 9 (GIC_CPU_MASK_SIMPLE(2) | IRQ_TYPE_LEVEL_HIGH)>;
		};
	};

	timer {
		compatible = "arm,armv7-timer";
		interrupt-parent = <&gic>;
		arm,cpu-registers-not-fw-configured;
		always-on;
		interrupts =
			<GIC_PPI 13 (GIC_CPU_MASK_SIMPLE(2) | IRQ_TYPE_LEVEL_LOW)>,
			<GIC_PPI 14 (GIC_CPU_MASK_SIMPLE(2) | IRQ_TYPE_LEVEL_LOW)>,
			<GIC_PPI 11 (GIC_CPU_MASK_SIMPLE(2) | IRQ_TYPE_LEVEL_LOW)>,
			<GIC_PPI 10 (GIC_CPU_MASK_SIMPLE(2) | IRQ_TYPE_LEVEL_LOW)>;
	};

	usbphy: usb-phy {
		#phy-cells = <0>;
		compatible = "usb-nop-xceiv";
		status = "disabled";
	};
};<|MERGE_RESOLUTION|>--- conflicted
+++ resolved
@@ -66,8 +66,6 @@
 		interrupt-parent = <&gic>;
 		ranges;
 
-<<<<<<< HEAD
-=======
 		rtc0: rtc@40006000 {
 			compatible = "renesas,r9a06g032-rtc", "renesas,rzn1-rtc";
 			reg = <0x40006000 0x1000>;
@@ -81,7 +79,6 @@
 			status = "disabled";
 		};
 
->>>>>>> 88084a3d
 		wdt0: watchdog@40008000 {
 			compatible = "renesas,r9a06g032-wdt", "renesas,rzn1-wdt";
 			reg = <0x40008000 0x1000>;
@@ -273,17 +270,12 @@
 			interrupts = <GIC_SPI 58 IRQ_TYPE_LEVEL_HIGH>;
 			clocks = <&sysctrl R9A06G032_HCLK_NAND>, <&sysctrl R9A06G032_CLK_NAND>;
 			clock-names = "hclk", "eclk";
-<<<<<<< HEAD
-=======
 			power-domains = <&sysctrl>;
->>>>>>> 88084a3d
 			#address-cells = <1>;
 			#size-cells = <0>;
 			status = "disabled";
 		};
 
-<<<<<<< HEAD
-=======
 		dma0: dma-controller@40104000 {
 			compatible = "renesas,r9a06g032-dma", "renesas,rzn1-dma";
 			reg = <0x40104000 0x1000>;
@@ -312,7 +304,6 @@
 			data-width = <8>;
 		};
 
->>>>>>> 88084a3d
 		gic: interrupt-controller@44101000 {
 			compatible = "arm,gic-400", "arm,cortex-a7-gic";
 			interrupt-controller;
