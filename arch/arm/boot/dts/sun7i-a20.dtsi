--- conflicted
+++ resolved
@@ -907,11 +907,7 @@
 		};
 
 		i2c4: i2c@01c2c000 {
-<<<<<<< HEAD
-			compatible = "allwinner,sun4i-i2c";
-=======
 			compatible = "allwinner,sun7i-a20-i2c", "allwinner,sun4i-a10-i2c";
->>>>>>> 1a5700bc
 			reg = <0x01c2c000 0x400>;
 			interrupts = <0 89 4>;
 			clocks = <&apb1_gates 15>;
