--- conflicted
+++ resolved
@@ -11,11 +11,7 @@
 
 
 
-<<<<<<< HEAD
-#define NR_syscalls			323 /* length of syscall table */
-=======
 #define NR_syscalls			324 /* length of syscall table */
->>>>>>> b562e44f
 
 /*
  * The following defines stop scripts/checksyscalls.sh from complaining about
