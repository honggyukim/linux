--- conflicted
+++ resolved
@@ -6,11 +6,8 @@
 lib-y	+= delay.o memset.o memcpy.o memmove.o \
 	   clear_user.o copy_user.o csum.o dump_tlb.o unaligned.o
 
-<<<<<<< HEAD
-=======
 obj-$(CONFIG_ARCH_SUPPORTS_INT128) += tishift.o
 
->>>>>>> 0c383648
 obj-$(CONFIG_CPU_HAS_LSX) += xor_simd.o xor_simd_glue.o
 
 obj-$(CONFIG_FUNCTION_ERROR_INJECTION) += error-inject.o