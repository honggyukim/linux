--- conflicted
+++ resolved
@@ -27,20 +27,6 @@
 	return ret;
 }
 
-<<<<<<< HEAD
-extern struct vdso_rng_data vdso_rng_data
-	__attribute__((visibility("hidden")));
-
-static __always_inline const struct vdso_rng_data *__arch_get_vdso_rng_data(void)
-{
-	if (IS_ENABLED(CONFIG_TIME_NS) && __arch_get_vdso_data()->clock_mode == VDSO_CLOCKMODE_TIMENS)
-		return (void *)&vdso_rng_data + ((void *)&timens_page - (void *)__arch_get_vdso_data());
-	return &vdso_rng_data;
-}
-
 #endif /* !__ASSEMBLER__ */
-=======
-#endif /* !__ASSEMBLY__ */
->>>>>>> 65226297
 
 #endif /* __ASM_VDSO_GETRANDOM_H */