--- conflicted
+++ resolved
@@ -3994,18 +3994,13 @@
 	if (pi_test_and_set_on(&vmx->pi_desc))
 		return 0;
 
-<<<<<<< HEAD
 	/*
 	 * The implied barrier in pi_test_and_set_on() pairs with the smp_mb_*()
 	 * after setting vcpu->mode in vcpu_enter_guest(), thus the vCPU is
 	 * guaranteed to see PID.ON=1 and sync the PIR to IRR if triggering a
 	 * posted interrupt "fails" because vcpu->mode != IN_GUEST_MODE.
 	 */
-	if (vcpu != kvm_get_running_vcpu() &&
-	    !kvm_vcpu_trigger_posted_interrupt(vcpu, false))
-=======
 	if (!kvm_vcpu_trigger_posted_interrupt(vcpu, false))
->>>>>>> fdba608f
 		kvm_vcpu_kick(vcpu);
 
 	return 0;
