/*
 * Copyright 2016 Advanced Micro Devices, Inc.
 *
 * Permission is hereby granted, free of charge, to any person obtaining a
 * copy of this software and associated documentation files (the "Software"),
 * to deal in the Software without restriction, including without limitation
 * the rights to use, copy, modify, merge, publish, distribute, sublicense,
 * and/or sell copies of the Software, and to permit persons to whom the
 * Software is furnished to do so, subject to the following conditions:
 *
 * The above copyright notice and this permission notice shall be included in
 * all copies or substantial portions of the Software.
 *
 * THE SOFTWARE IS PROVIDED "AS IS", WITHOUT WARRANTY OF ANY KIND, EXPRESS OR
 * IMPLIED, INCLUDING BUT NOT LIMITED TO THE WARRANTIES OF MERCHANTABILITY,
 * FITNESS FOR A PARTICULAR PURPOSE AND NONINFRINGEMENT.  IN NO EVENT SHALL
 * THE COPYRIGHT HOLDER(S) OR AUTHOR(S) BE LIABLE FOR ANY CLAIM, DAMAGES OR
 * OTHER LIABILITY, WHETHER IN AN ACTION OF CONTRACT, TORT OR OTHERWISE,
 * ARISING FROM, OUT OF OR IN CONNECTION WITH THE SOFTWARE OR THE USE OR
 * OTHER DEALINGS IN THE SOFTWARE.
 *
 */

#include <linux/firmware.h>
#include <linux/pci.h>

#include <drm/drm_cache.h>

#include "amdgpu.h"
#include "gmc_v9_0.h"
#include "amdgpu_atomfirmware.h"
#include "amdgpu_gem.h"

#include "gc/gc_9_0_sh_mask.h"
#include "dce/dce_12_0_offset.h"
#include "dce/dce_12_0_sh_mask.h"
#include "vega10_enum.h"
#include "mmhub/mmhub_1_0_offset.h"
#include "athub/athub_1_0_sh_mask.h"
#include "athub/athub_1_0_offset.h"
#include "oss/osssys_4_0_offset.h"

#include "soc15.h"
#include "soc15d.h"
#include "soc15_common.h"
#include "umc/umc_6_0_sh_mask.h"

#include "gfxhub_v1_0.h"
#include "mmhub_v1_0.h"
#include "athub_v1_0.h"
#include "gfxhub_v1_1.h"
#include "gfxhub_v1_2.h"
#include "mmhub_v9_4.h"
#include "mmhub_v1_7.h"
#include "mmhub_v1_8.h"
#include "umc_v6_1.h"
#include "umc_v6_0.h"
#include "umc_v6_7.h"
#include "umc_v12_0.h"
#include "hdp_v4_0.h"
#include "mca_v3_0.h"

#include "ivsrcid/vmc/irqsrcs_vmc_1_0.h"

#include "amdgpu_ras.h"
#include "amdgpu_xgmi.h"

/* add these here since we already include dce12 headers and these are for DCN */
#define mmHUBP0_DCSURF_PRI_VIEWPORT_DIMENSION                                                          0x055d
#define mmHUBP0_DCSURF_PRI_VIEWPORT_DIMENSION_BASE_IDX                                                 2
#define HUBP0_DCSURF_PRI_VIEWPORT_DIMENSION__PRI_VIEWPORT_WIDTH__SHIFT                                        0x0
#define HUBP0_DCSURF_PRI_VIEWPORT_DIMENSION__PRI_VIEWPORT_HEIGHT__SHIFT                                       0x10
#define HUBP0_DCSURF_PRI_VIEWPORT_DIMENSION__PRI_VIEWPORT_WIDTH_MASK                                          0x00003FFFL
#define HUBP0_DCSURF_PRI_VIEWPORT_DIMENSION__PRI_VIEWPORT_HEIGHT_MASK                                         0x3FFF0000L
#define mmDCHUBBUB_SDPIF_MMIO_CNTRL_0                                                                  0x049d
#define mmDCHUBBUB_SDPIF_MMIO_CNTRL_0_BASE_IDX                                                         2

#define mmHUBP0_DCSURF_PRI_VIEWPORT_DIMENSION_DCN2                                                          0x05ea
#define mmHUBP0_DCSURF_PRI_VIEWPORT_DIMENSION_DCN2_BASE_IDX                                                 2

#define MAX_MEM_RANGES 8

static const char * const gfxhub_client_ids[] = {
	"CB",
	"DB",
	"IA",
	"WD",
	"CPF",
	"CPC",
	"CPG",
	"RLC",
	"TCP",
	"SQC (inst)",
	"SQC (data)",
	"SQG",
	"PA",
};

static const char *mmhub_client_ids_raven[][2] = {
	[0][0] = "MP1",
	[1][0] = "MP0",
	[2][0] = "VCN",
	[3][0] = "VCNU",
	[4][0] = "HDP",
	[5][0] = "DCE",
	[13][0] = "UTCL2",
	[19][0] = "TLS",
	[26][0] = "OSS",
	[27][0] = "SDMA0",
	[0][1] = "MP1",
	[1][1] = "MP0",
	[2][1] = "VCN",
	[3][1] = "VCNU",
	[4][1] = "HDP",
	[5][1] = "XDP",
	[6][1] = "DBGU0",
	[7][1] = "DCE",
	[8][1] = "DCEDWB0",
	[9][1] = "DCEDWB1",
	[26][1] = "OSS",
	[27][1] = "SDMA0",
};

static const char *mmhub_client_ids_renoir[][2] = {
	[0][0] = "MP1",
	[1][0] = "MP0",
	[2][0] = "HDP",
	[4][0] = "DCEDMC",
	[5][0] = "DCEVGA",
	[13][0] = "UTCL2",
	[19][0] = "TLS",
	[26][0] = "OSS",
	[27][0] = "SDMA0",
	[28][0] = "VCN",
	[29][0] = "VCNU",
	[30][0] = "JPEG",
	[0][1] = "MP1",
	[1][1] = "MP0",
	[2][1] = "HDP",
	[3][1] = "XDP",
	[6][1] = "DBGU0",
	[7][1] = "DCEDMC",
	[8][1] = "DCEVGA",
	[9][1] = "DCEDWB",
	[26][1] = "OSS",
	[27][1] = "SDMA0",
	[28][1] = "VCN",
	[29][1] = "VCNU",
	[30][1] = "JPEG",
};

static const char *mmhub_client_ids_vega10[][2] = {
	[0][0] = "MP0",
	[1][0] = "UVD",
	[2][0] = "UVDU",
	[3][0] = "HDP",
	[13][0] = "UTCL2",
	[14][0] = "OSS",
	[15][0] = "SDMA1",
	[32+0][0] = "VCE0",
	[32+1][0] = "VCE0U",
	[32+2][0] = "XDMA",
	[32+3][0] = "DCE",
	[32+4][0] = "MP1",
	[32+14][0] = "SDMA0",
	[0][1] = "MP0",
	[1][1] = "UVD",
	[2][1] = "UVDU",
	[3][1] = "DBGU0",
	[4][1] = "HDP",
	[5][1] = "XDP",
	[14][1] = "OSS",
	[15][1] = "SDMA0",
	[32+0][1] = "VCE0",
	[32+1][1] = "VCE0U",
	[32+2][1] = "XDMA",
	[32+3][1] = "DCE",
	[32+4][1] = "DCEDWB",
	[32+5][1] = "MP1",
	[32+6][1] = "DBGU1",
	[32+14][1] = "SDMA1",
};

static const char *mmhub_client_ids_vega12[][2] = {
	[0][0] = "MP0",
	[1][0] = "VCE0",
	[2][0] = "VCE0U",
	[3][0] = "HDP",
	[13][0] = "UTCL2",
	[14][0] = "OSS",
	[15][0] = "SDMA1",
	[32+0][0] = "DCE",
	[32+1][0] = "XDMA",
	[32+2][0] = "UVD",
	[32+3][0] = "UVDU",
	[32+4][0] = "MP1",
	[32+15][0] = "SDMA0",
	[0][1] = "MP0",
	[1][1] = "VCE0",
	[2][1] = "VCE0U",
	[3][1] = "DBGU0",
	[4][1] = "HDP",
	[5][1] = "XDP",
	[14][1] = "OSS",
	[15][1] = "SDMA0",
	[32+0][1] = "DCE",
	[32+1][1] = "DCEDWB",
	[32+2][1] = "XDMA",
	[32+3][1] = "UVD",
	[32+4][1] = "UVDU",
	[32+5][1] = "MP1",
	[32+6][1] = "DBGU1",
	[32+15][1] = "SDMA1",
};

static const char *mmhub_client_ids_vega20[][2] = {
	[0][0] = "XDMA",
	[1][0] = "DCE",
	[2][0] = "VCE0",
	[3][0] = "VCE0U",
	[4][0] = "UVD",
	[5][0] = "UVD1U",
	[13][0] = "OSS",
	[14][0] = "HDP",
	[15][0] = "SDMA0",
	[32+0][0] = "UVD",
	[32+1][0] = "UVDU",
	[32+2][0] = "MP1",
	[32+3][0] = "MP0",
	[32+12][0] = "UTCL2",
	[32+14][0] = "SDMA1",
	[0][1] = "XDMA",
	[1][1] = "DCE",
	[2][1] = "DCEDWB",
	[3][1] = "VCE0",
	[4][1] = "VCE0U",
	[5][1] = "UVD1",
	[6][1] = "UVD1U",
	[7][1] = "DBGU0",
	[8][1] = "XDP",
	[13][1] = "OSS",
	[14][1] = "HDP",
	[15][1] = "SDMA0",
	[32+0][1] = "UVD",
	[32+1][1] = "UVDU",
	[32+2][1] = "DBGU1",
	[32+3][1] = "MP1",
	[32+4][1] = "MP0",
	[32+14][1] = "SDMA1",
};

static const char *mmhub_client_ids_arcturus[][2] = {
	[0][0] = "DBGU1",
	[1][0] = "XDP",
	[2][0] = "MP1",
	[14][0] = "HDP",
	[171][0] = "JPEG",
	[172][0] = "VCN",
	[173][0] = "VCNU",
	[203][0] = "JPEG1",
	[204][0] = "VCN1",
	[205][0] = "VCN1U",
	[256][0] = "SDMA0",
	[257][0] = "SDMA1",
	[258][0] = "SDMA2",
	[259][0] = "SDMA3",
	[260][0] = "SDMA4",
	[261][0] = "SDMA5",
	[262][0] = "SDMA6",
	[263][0] = "SDMA7",
	[384][0] = "OSS",
	[0][1] = "DBGU1",
	[1][1] = "XDP",
	[2][1] = "MP1",
	[14][1] = "HDP",
	[171][1] = "JPEG",
	[172][1] = "VCN",
	[173][1] = "VCNU",
	[203][1] = "JPEG1",
	[204][1] = "VCN1",
	[205][1] = "VCN1U",
	[256][1] = "SDMA0",
	[257][1] = "SDMA1",
	[258][1] = "SDMA2",
	[259][1] = "SDMA3",
	[260][1] = "SDMA4",
	[261][1] = "SDMA5",
	[262][1] = "SDMA6",
	[263][1] = "SDMA7",
	[384][1] = "OSS",
};

static const char *mmhub_client_ids_aldebaran[][2] = {
	[2][0] = "MP1",
	[3][0] = "MP0",
	[32+1][0] = "DBGU_IO0",
	[32+2][0] = "DBGU_IO2",
	[32+4][0] = "MPIO",
	[96+11][0] = "JPEG0",
	[96+12][0] = "VCN0",
	[96+13][0] = "VCNU0",
	[128+11][0] = "JPEG1",
	[128+12][0] = "VCN1",
	[128+13][0] = "VCNU1",
	[160+1][0] = "XDP",
	[160+14][0] = "HDP",
	[256+0][0] = "SDMA0",
	[256+1][0] = "SDMA1",
	[256+2][0] = "SDMA2",
	[256+3][0] = "SDMA3",
	[256+4][0] = "SDMA4",
	[384+0][0] = "OSS",
	[2][1] = "MP1",
	[3][1] = "MP0",
	[32+1][1] = "DBGU_IO0",
	[32+2][1] = "DBGU_IO2",
	[32+4][1] = "MPIO",
	[96+11][1] = "JPEG0",
	[96+12][1] = "VCN0",
	[96+13][1] = "VCNU0",
	[128+11][1] = "JPEG1",
	[128+12][1] = "VCN1",
	[128+13][1] = "VCNU1",
	[160+1][1] = "XDP",
	[160+14][1] = "HDP",
	[256+0][1] = "SDMA0",
	[256+1][1] = "SDMA1",
	[256+2][1] = "SDMA2",
	[256+3][1] = "SDMA3",
	[256+4][1] = "SDMA4",
	[384+0][1] = "OSS",
};

static const struct soc15_reg_golden golden_settings_mmhub_1_0_0[] = {
	SOC15_REG_GOLDEN_VALUE(MMHUB, 0, mmDAGB1_WRCLI2, 0x00000007, 0xfe5fe0fa),
	SOC15_REG_GOLDEN_VALUE(MMHUB, 0, mmMMEA1_DRAM_WR_CLI2GRP_MAP0, 0x00000030, 0x55555565)
};

static const struct soc15_reg_golden golden_settings_athub_1_0_0[] = {
	SOC15_REG_GOLDEN_VALUE(ATHUB, 0, mmRPB_ARB_CNTL, 0x0000ff00, 0x00000800),
	SOC15_REG_GOLDEN_VALUE(ATHUB, 0, mmRPB_ARB_CNTL2, 0x00ff00ff, 0x00080008)
};

static const uint32_t ecc_umc_mcumc_ctrl_addrs[] = {
	(0x000143c0 + 0x00000000),
	(0x000143c0 + 0x00000800),
	(0x000143c0 + 0x00001000),
	(0x000143c0 + 0x00001800),
	(0x000543c0 + 0x00000000),
	(0x000543c0 + 0x00000800),
	(0x000543c0 + 0x00001000),
	(0x000543c0 + 0x00001800),
	(0x000943c0 + 0x00000000),
	(0x000943c0 + 0x00000800),
	(0x000943c0 + 0x00001000),
	(0x000943c0 + 0x00001800),
	(0x000d43c0 + 0x00000000),
	(0x000d43c0 + 0x00000800),
	(0x000d43c0 + 0x00001000),
	(0x000d43c0 + 0x00001800),
	(0x001143c0 + 0x00000000),
	(0x001143c0 + 0x00000800),
	(0x001143c0 + 0x00001000),
	(0x001143c0 + 0x00001800),
	(0x001543c0 + 0x00000000),
	(0x001543c0 + 0x00000800),
	(0x001543c0 + 0x00001000),
	(0x001543c0 + 0x00001800),
	(0x001943c0 + 0x00000000),
	(0x001943c0 + 0x00000800),
	(0x001943c0 + 0x00001000),
	(0x001943c0 + 0x00001800),
	(0x001d43c0 + 0x00000000),
	(0x001d43c0 + 0x00000800),
	(0x001d43c0 + 0x00001000),
	(0x001d43c0 + 0x00001800),
};

static const uint32_t ecc_umc_mcumc_ctrl_mask_addrs[] = {
	(0x000143e0 + 0x00000000),
	(0x000143e0 + 0x00000800),
	(0x000143e0 + 0x00001000),
	(0x000143e0 + 0x00001800),
	(0x000543e0 + 0x00000000),
	(0x000543e0 + 0x00000800),
	(0x000543e0 + 0x00001000),
	(0x000543e0 + 0x00001800),
	(0x000943e0 + 0x00000000),
	(0x000943e0 + 0x00000800),
	(0x000943e0 + 0x00001000),
	(0x000943e0 + 0x00001800),
	(0x000d43e0 + 0x00000000),
	(0x000d43e0 + 0x00000800),
	(0x000d43e0 + 0x00001000),
	(0x000d43e0 + 0x00001800),
	(0x001143e0 + 0x00000000),
	(0x001143e0 + 0x00000800),
	(0x001143e0 + 0x00001000),
	(0x001143e0 + 0x00001800),
	(0x001543e0 + 0x00000000),
	(0x001543e0 + 0x00000800),
	(0x001543e0 + 0x00001000),
	(0x001543e0 + 0x00001800),
	(0x001943e0 + 0x00000000),
	(0x001943e0 + 0x00000800),
	(0x001943e0 + 0x00001000),
	(0x001943e0 + 0x00001800),
	(0x001d43e0 + 0x00000000),
	(0x001d43e0 + 0x00000800),
	(0x001d43e0 + 0x00001000),
	(0x001d43e0 + 0x00001800),
};

static int gmc_v9_0_ecc_interrupt_state(struct amdgpu_device *adev,
		struct amdgpu_irq_src *src,
		unsigned int type,
		enum amdgpu_interrupt_state state)
{
	u32 bits, i, tmp, reg;

	/* Devices newer then VEGA10/12 shall have these programming
	 * sequences performed by PSP BL
	 */
	if (adev->asic_type >= CHIP_VEGA20)
		return 0;

	bits = 0x7f;

	switch (state) {
	case AMDGPU_IRQ_STATE_DISABLE:
		for (i = 0; i < ARRAY_SIZE(ecc_umc_mcumc_ctrl_addrs); i++) {
			reg = ecc_umc_mcumc_ctrl_addrs[i];
			tmp = RREG32(reg);
			tmp &= ~bits;
			WREG32(reg, tmp);
		}
		for (i = 0; i < ARRAY_SIZE(ecc_umc_mcumc_ctrl_mask_addrs); i++) {
			reg = ecc_umc_mcumc_ctrl_mask_addrs[i];
			tmp = RREG32(reg);
			tmp &= ~bits;
			WREG32(reg, tmp);
		}
		break;
	case AMDGPU_IRQ_STATE_ENABLE:
		for (i = 0; i < ARRAY_SIZE(ecc_umc_mcumc_ctrl_addrs); i++) {
			reg = ecc_umc_mcumc_ctrl_addrs[i];
			tmp = RREG32(reg);
			tmp |= bits;
			WREG32(reg, tmp);
		}
		for (i = 0; i < ARRAY_SIZE(ecc_umc_mcumc_ctrl_mask_addrs); i++) {
			reg = ecc_umc_mcumc_ctrl_mask_addrs[i];
			tmp = RREG32(reg);
			tmp |= bits;
			WREG32(reg, tmp);
		}
		break;
	default:
		break;
	}

	return 0;
}

static int gmc_v9_0_vm_fault_interrupt_state(struct amdgpu_device *adev,
					struct amdgpu_irq_src *src,
					unsigned int type,
					enum amdgpu_interrupt_state state)
{
	struct amdgpu_vmhub *hub;
	u32 tmp, reg, bits, i, j;

	bits = VM_CONTEXT1_CNTL__RANGE_PROTECTION_FAULT_ENABLE_INTERRUPT_MASK |
		VM_CONTEXT1_CNTL__DUMMY_PAGE_PROTECTION_FAULT_ENABLE_INTERRUPT_MASK |
		VM_CONTEXT1_CNTL__PDE0_PROTECTION_FAULT_ENABLE_INTERRUPT_MASK |
		VM_CONTEXT1_CNTL__VALID_PROTECTION_FAULT_ENABLE_INTERRUPT_MASK |
		VM_CONTEXT1_CNTL__READ_PROTECTION_FAULT_ENABLE_INTERRUPT_MASK |
		VM_CONTEXT1_CNTL__WRITE_PROTECTION_FAULT_ENABLE_INTERRUPT_MASK |
		VM_CONTEXT1_CNTL__EXECUTE_PROTECTION_FAULT_ENABLE_INTERRUPT_MASK;

	switch (state) {
	case AMDGPU_IRQ_STATE_DISABLE:
		for_each_set_bit(j, adev->vmhubs_mask, AMDGPU_MAX_VMHUBS) {
			hub = &adev->vmhub[j];
			for (i = 0; i < 16; i++) {
				reg = hub->vm_context0_cntl + i;

				/* This works because this interrupt is only
				 * enabled at init/resume and disabled in
				 * fini/suspend, so the overall state doesn't
				 * change over the course of suspend/resume.
				 */
				if (adev->in_s0ix && (j == AMDGPU_GFXHUB(0)))
					continue;

				if (j >= AMDGPU_MMHUB0(0))
					tmp = RREG32_SOC15_IP(MMHUB, reg);
				else
					tmp = RREG32_XCC(reg, j);

				tmp &= ~bits;

				if (j >= AMDGPU_MMHUB0(0))
					WREG32_SOC15_IP(MMHUB, reg, tmp);
				else
					WREG32_XCC(reg, tmp, j);
			}
		}
		break;
	case AMDGPU_IRQ_STATE_ENABLE:
		for_each_set_bit(j, adev->vmhubs_mask, AMDGPU_MAX_VMHUBS) {
			hub = &adev->vmhub[j];
			for (i = 0; i < 16; i++) {
				reg = hub->vm_context0_cntl + i;

				/* This works because this interrupt is only
				 * enabled at init/resume and disabled in
				 * fini/suspend, so the overall state doesn't
				 * change over the course of suspend/resume.
				 */
				if (adev->in_s0ix && (j == AMDGPU_GFXHUB(0)))
					continue;

				if (j >= AMDGPU_MMHUB0(0))
					tmp = RREG32_SOC15_IP(MMHUB, reg);
				else
					tmp = RREG32_XCC(reg, j);

				tmp |= bits;

				if (j >= AMDGPU_MMHUB0(0))
					WREG32_SOC15_IP(MMHUB, reg, tmp);
				else
					WREG32_XCC(reg, tmp, j);
			}
		}
		break;
	default:
		break;
	}

	return 0;
}

static int gmc_v9_0_process_interrupt(struct amdgpu_device *adev,
				      struct amdgpu_irq_src *source,
				      struct amdgpu_iv_entry *entry)
{
	bool retry_fault = !!(entry->src_data[1] & 0x80);
	bool write_fault = !!(entry->src_data[1] & 0x20);
<<<<<<< HEAD
	uint32_t status = 0, cid = 0, rw = 0;
=======
	uint32_t status = 0, cid = 0, rw = 0, fed = 0;
>>>>>>> 0c383648
	struct amdgpu_task_info *task_info;
	struct amdgpu_vmhub *hub;
	const char *mmhub_cid;
	const char *hub_name;
	unsigned int vmhub;
	u64 addr;
	uint32_t cam_index = 0;
	int ret, xcc_id = 0;
	uint32_t node_id;

	node_id = entry->node_id;

	addr = (u64)entry->src_data[0] << 12;
	addr |= ((u64)entry->src_data[1] & 0xf) << 44;

	if (entry->client_id == SOC15_IH_CLIENTID_VMC) {
		hub_name = "mmhub0";
		vmhub = AMDGPU_MMHUB0(node_id / 4);
	} else if (entry->client_id == SOC15_IH_CLIENTID_VMC1) {
		hub_name = "mmhub1";
		vmhub = AMDGPU_MMHUB1(0);
	} else {
		hub_name = "gfxhub0";
		if (adev->gfx.funcs->ih_node_to_logical_xcc) {
			xcc_id = adev->gfx.funcs->ih_node_to_logical_xcc(adev,
				node_id);
			if (xcc_id < 0)
				xcc_id = 0;
		}
		vmhub = xcc_id;
	}
	hub = &adev->vmhub[vmhub];

	if (retry_fault) {
		if (adev->irq.retry_cam_enabled) {
			/* Delegate it to a different ring if the hardware hasn't
			 * already done it.
			 */
			if (entry->ih == &adev->irq.ih) {
				amdgpu_irq_delegate(adev, entry, 8);
				return 1;
			}

			cam_index = entry->src_data[2] & 0x3ff;

			ret = amdgpu_vm_handle_fault(adev, entry->pasid, entry->vmid, node_id,
						     addr, write_fault);
			WDOORBELL32(adev->irq.retry_cam_doorbell_index, cam_index);
			if (ret)
				return 1;
		} else {
			/* Process it onyl if it's the first fault for this address */
			if (entry->ih != &adev->irq.ih_soft &&
			    amdgpu_gmc_filter_faults(adev, entry->ih, addr, entry->pasid,
					     entry->timestamp))
				return 1;

			/* Delegate it to a different ring if the hardware hasn't
			 * already done it.
			 */
			if (entry->ih == &adev->irq.ih) {
				amdgpu_irq_delegate(adev, entry, 8);
				return 1;
			}

			/* Try to handle the recoverable page faults by filling page
			 * tables
			 */
			if (amdgpu_vm_handle_fault(adev, entry->pasid, entry->vmid, node_id,
						   addr, write_fault))
				return 1;
		}
	}

	if (!printk_ratelimit())
		return 0;

	dev_err(adev->dev,
		"[%s] %s page fault (src_id:%u ring:%u vmid:%u pasid:%u)\n", hub_name,
		retry_fault ? "retry" : "no-retry",
		entry->src_id, entry->ring_id, entry->vmid, entry->pasid);

	task_info = amdgpu_vm_get_task_info_pasid(adev, entry->pasid);
	if (task_info) {
		dev_err(adev->dev,
			" for process %s pid %d thread %s pid %d)\n",
			task_info->process_name, task_info->tgid,
			task_info->task_name, task_info->pid);
		amdgpu_vm_put_task_info(task_info);
	}

	dev_err(adev->dev, "  in page starting at address 0x%016llx from IH client 0x%x (%s)\n",
		addr, entry->client_id,
		soc15_ih_clientid_name[entry->client_id]);

	if (amdgpu_ip_version(adev, GC_HWIP, 0) == IP_VERSION(9, 4, 3))
		dev_err(adev->dev, "  cookie node_id %d fault from die %s%d%s\n",
			node_id, node_id % 4 == 3 ? "RSV" : "AID", node_id / 4,
			node_id % 4 == 1 ? ".XCD0" : node_id % 4 == 2 ? ".XCD1" : "");

	if (amdgpu_sriov_vf(adev))
		return 0;

	/*
	 * Issue a dummy read to wait for the status register to
	 * be updated to avoid reading an incorrect value due to
	 * the new fast GRBM interface.
	 */
	if ((entry->vmid_src == AMDGPU_GFXHUB(0)) &&
	    (amdgpu_ip_version(adev, GC_HWIP, 0) < IP_VERSION(9, 4, 2)))
		RREG32(hub->vm_l2_pro_fault_status);

	status = RREG32(hub->vm_l2_pro_fault_status);
	cid = REG_GET_FIELD(status, VM_L2_PROTECTION_FAULT_STATUS, CID);
	rw = REG_GET_FIELD(status, VM_L2_PROTECTION_FAULT_STATUS, RW);
	fed = REG_GET_FIELD(status, VM_L2_PROTECTION_FAULT_STATUS, FED);

	/* for fed error, kfd will handle it, return directly */
	if (fed && amdgpu_ras_is_poison_mode_supported(adev) &&
	    (amdgpu_ip_version(adev, GC_HWIP, 0) >= IP_VERSION(9, 4, 2)))
		return 0;

	WREG32_P(hub->vm_l2_pro_fault_cntl, 1, ~1);

	amdgpu_vm_update_fault_cache(adev, entry->pasid, addr, status, vmhub);

	dev_err(adev->dev,
		"VM_L2_PROTECTION_FAULT_STATUS:0x%08X\n",
		status);
	if (entry->vmid_src == AMDGPU_GFXHUB(0)) {
		dev_err(adev->dev, "\t Faulty UTCL2 client ID: %s (0x%x)\n",
			cid >= ARRAY_SIZE(gfxhub_client_ids) ? "unknown" :
			gfxhub_client_ids[cid],
			cid);
	} else {
		switch (amdgpu_ip_version(adev, MMHUB_HWIP, 0)) {
		case IP_VERSION(9, 0, 0):
			mmhub_cid = mmhub_client_ids_vega10[cid][rw];
			break;
		case IP_VERSION(9, 3, 0):
			mmhub_cid = mmhub_client_ids_vega12[cid][rw];
			break;
		case IP_VERSION(9, 4, 0):
			mmhub_cid = mmhub_client_ids_vega20[cid][rw];
			break;
		case IP_VERSION(9, 4, 1):
			mmhub_cid = mmhub_client_ids_arcturus[cid][rw];
			break;
		case IP_VERSION(9, 1, 0):
		case IP_VERSION(9, 2, 0):
			mmhub_cid = mmhub_client_ids_raven[cid][rw];
			break;
		case IP_VERSION(1, 5, 0):
		case IP_VERSION(2, 4, 0):
			mmhub_cid = mmhub_client_ids_renoir[cid][rw];
			break;
		case IP_VERSION(1, 8, 0):
		case IP_VERSION(9, 4, 2):
			mmhub_cid = mmhub_client_ids_aldebaran[cid][rw];
			break;
		default:
			mmhub_cid = NULL;
			break;
		}
		dev_err(adev->dev, "\t Faulty UTCL2 client ID: %s (0x%x)\n",
			mmhub_cid ? mmhub_cid : "unknown", cid);
	}
	dev_err(adev->dev, "\t MORE_FAULTS: 0x%lx\n",
		REG_GET_FIELD(status,
		VM_L2_PROTECTION_FAULT_STATUS, MORE_FAULTS));
	dev_err(adev->dev, "\t WALKER_ERROR: 0x%lx\n",
		REG_GET_FIELD(status,
		VM_L2_PROTECTION_FAULT_STATUS, WALKER_ERROR));
	dev_err(adev->dev, "\t PERMISSION_FAULTS: 0x%lx\n",
		REG_GET_FIELD(status,
		VM_L2_PROTECTION_FAULT_STATUS, PERMISSION_FAULTS));
	dev_err(adev->dev, "\t MAPPING_ERROR: 0x%lx\n",
		REG_GET_FIELD(status,
		VM_L2_PROTECTION_FAULT_STATUS, MAPPING_ERROR));
	dev_err(adev->dev, "\t RW: 0x%x\n", rw);
	return 0;
}

static const struct amdgpu_irq_src_funcs gmc_v9_0_irq_funcs = {
	.set = gmc_v9_0_vm_fault_interrupt_state,
	.process = gmc_v9_0_process_interrupt,
};


static const struct amdgpu_irq_src_funcs gmc_v9_0_ecc_funcs = {
	.set = gmc_v9_0_ecc_interrupt_state,
	.process = amdgpu_umc_process_ecc_irq,
};

static void gmc_v9_0_set_irq_funcs(struct amdgpu_device *adev)
{
	adev->gmc.vm_fault.num_types = 1;
	adev->gmc.vm_fault.funcs = &gmc_v9_0_irq_funcs;

	if (!amdgpu_sriov_vf(adev) &&
	    !adev->gmc.xgmi.connected_to_cpu &&
	    !adev->gmc.is_app_apu) {
		adev->gmc.ecc_irq.num_types = 1;
		adev->gmc.ecc_irq.funcs = &gmc_v9_0_ecc_funcs;
	}
}

static uint32_t gmc_v9_0_get_invalidate_req(unsigned int vmid,
					uint32_t flush_type)
{
	u32 req = 0;

	req = REG_SET_FIELD(req, VM_INVALIDATE_ENG0_REQ,
			    PER_VMID_INVALIDATE_REQ, 1 << vmid);
	req = REG_SET_FIELD(req, VM_INVALIDATE_ENG0_REQ, FLUSH_TYPE, flush_type);
	req = REG_SET_FIELD(req, VM_INVALIDATE_ENG0_REQ, INVALIDATE_L2_PTES, 1);
	req = REG_SET_FIELD(req, VM_INVALIDATE_ENG0_REQ, INVALIDATE_L2_PDE0, 1);
	req = REG_SET_FIELD(req, VM_INVALIDATE_ENG0_REQ, INVALIDATE_L2_PDE1, 1);
	req = REG_SET_FIELD(req, VM_INVALIDATE_ENG0_REQ, INVALIDATE_L2_PDE2, 1);
	req = REG_SET_FIELD(req, VM_INVALIDATE_ENG0_REQ, INVALIDATE_L1_PTES, 1);
	req = REG_SET_FIELD(req, VM_INVALIDATE_ENG0_REQ,
			    CLEAR_PROTECTION_FAULT_STATUS_ADDR,	0);

	return req;
}

/**
 * gmc_v9_0_use_invalidate_semaphore - judge whether to use semaphore
 *
 * @adev: amdgpu_device pointer
 * @vmhub: vmhub type
 *
 */
static bool gmc_v9_0_use_invalidate_semaphore(struct amdgpu_device *adev,
				       uint32_t vmhub)
{
	if (amdgpu_ip_version(adev, GC_HWIP, 0) == IP_VERSION(9, 4, 2) ||
	    amdgpu_ip_version(adev, GC_HWIP, 0) == IP_VERSION(9, 4, 3))
		return false;

	return ((vmhub == AMDGPU_MMHUB0(0) ||
		 vmhub == AMDGPU_MMHUB1(0)) &&
		(!amdgpu_sriov_vf(adev)) &&
		(!(!(adev->apu_flags & AMD_APU_IS_RAVEN2) &&
		   (adev->apu_flags & AMD_APU_IS_PICASSO))));
}

static bool gmc_v9_0_get_atc_vmid_pasid_mapping_info(struct amdgpu_device *adev,
					uint8_t vmid, uint16_t *p_pasid)
{
	uint32_t value;

	value = RREG32(SOC15_REG_OFFSET(ATHUB, 0, mmATC_VMID0_PASID_MAPPING)
		     + vmid);
	*p_pasid = value & ATC_VMID0_PASID_MAPPING__PASID_MASK;

	return !!(value & ATC_VMID0_PASID_MAPPING__VALID_MASK);
}

/*
 * GART
 * VMID 0 is the physical GPU addresses as used by the kernel.
 * VMIDs 1-15 are used for userspace clients and are handled
 * by the amdgpu vm/hsa code.
 */

/**
 * gmc_v9_0_flush_gpu_tlb - tlb flush with certain type
 *
 * @adev: amdgpu_device pointer
 * @vmid: vm instance to flush
 * @vmhub: which hub to flush
 * @flush_type: the flush type
 *
 * Flush the TLB for the requested page table using certain type.
 */
static void gmc_v9_0_flush_gpu_tlb(struct amdgpu_device *adev, uint32_t vmid,
					uint32_t vmhub, uint32_t flush_type)
{
	bool use_semaphore = gmc_v9_0_use_invalidate_semaphore(adev, vmhub);
	u32 j, inv_req, tmp, sem, req, ack, inst;
	const unsigned int eng = 17;
	struct amdgpu_vmhub *hub;

	BUG_ON(vmhub >= AMDGPU_MAX_VMHUBS);

	hub = &adev->vmhub[vmhub];
	inv_req = gmc_v9_0_get_invalidate_req(vmid, flush_type);
	sem = hub->vm_inv_eng0_sem + hub->eng_distance * eng;
	req = hub->vm_inv_eng0_req + hub->eng_distance * eng;
	ack = hub->vm_inv_eng0_ack + hub->eng_distance * eng;

	if (vmhub >= AMDGPU_MMHUB0(0))
		inst = GET_INST(GC, 0);
	else
		inst = vmhub;

	/* This is necessary for SRIOV as well as for GFXOFF to function
	 * properly under bare metal
	 */
	if (adev->gfx.kiq[inst].ring.sched.ready &&
	    (amdgpu_sriov_runtime(adev) || !amdgpu_sriov_vf(adev))) {
		uint32_t req = hub->vm_inv_eng0_req + hub->eng_distance * eng;
		uint32_t ack = hub->vm_inv_eng0_ack + hub->eng_distance * eng;

		amdgpu_gmc_fw_reg_write_reg_wait(adev, req, ack, inv_req,
						 1 << vmid, inst);
		return;
	}

	/* This path is needed before KIQ/MES/GFXOFF are set up */
	spin_lock(&adev->gmc.invalidate_lock);

	/*
	 * It may lose gpuvm invalidate acknowldege state across power-gating
	 * off cycle, add semaphore acquire before invalidation and semaphore
	 * release after invalidation to avoid entering power gated state
	 * to WA the Issue
	 */

	/* TODO: It needs to continue working on debugging with semaphore for GFXHUB as well. */
	if (use_semaphore) {
		for (j = 0; j < adev->usec_timeout; j++) {
			/* a read return value of 1 means semaphore acquire */
			if (vmhub >= AMDGPU_MMHUB0(0))
				tmp = RREG32_SOC15_IP_NO_KIQ(MMHUB, sem, inst);
			else
				tmp = RREG32_SOC15_IP_NO_KIQ(GC, sem, inst);
			if (tmp & 0x1)
				break;
			udelay(1);
		}

		if (j >= adev->usec_timeout)
			DRM_ERROR("Timeout waiting for sem acquire in VM flush!\n");
	}

	if (vmhub >= AMDGPU_MMHUB0(0))
		WREG32_SOC15_IP_NO_KIQ(MMHUB, req, inv_req, inst);
	else
		WREG32_SOC15_IP_NO_KIQ(GC, req, inv_req, inst);

	/*
	 * Issue a dummy read to wait for the ACK register to
	 * be cleared to avoid a false ACK due to the new fast
	 * GRBM interface.
	 */
	if ((vmhub == AMDGPU_GFXHUB(0)) &&
	    (amdgpu_ip_version(adev, GC_HWIP, 0) < IP_VERSION(9, 4, 2)))
		RREG32_NO_KIQ(req);

	for (j = 0; j < adev->usec_timeout; j++) {
		if (vmhub >= AMDGPU_MMHUB0(0))
			tmp = RREG32_SOC15_IP_NO_KIQ(MMHUB, ack, inst);
		else
			tmp = RREG32_SOC15_IP_NO_KIQ(GC, ack, inst);
		if (tmp & (1 << vmid))
			break;
		udelay(1);
	}

	/* TODO: It needs to continue working on debugging with semaphore for GFXHUB as well. */
	if (use_semaphore) {
		/*
		 * add semaphore release after invalidation,
		 * write with 0 means semaphore release
		 */
		if (vmhub >= AMDGPU_MMHUB0(0))
			WREG32_SOC15_IP_NO_KIQ(MMHUB, sem, 0, inst);
		else
			WREG32_SOC15_IP_NO_KIQ(GC, sem, 0, inst);
	}

	spin_unlock(&adev->gmc.invalidate_lock);

	if (j < adev->usec_timeout)
		return;

	DRM_ERROR("Timeout waiting for VM flush ACK!\n");
}

/**
 * gmc_v9_0_flush_gpu_tlb_pasid - tlb flush via pasid
 *
 * @adev: amdgpu_device pointer
 * @pasid: pasid to be flush
 * @flush_type: the flush type
 * @all_hub: flush all hubs
 * @inst: is used to select which instance of KIQ to use for the invalidation
 *
 * Flush the TLB for the requested pasid.
 */
static void gmc_v9_0_flush_gpu_tlb_pasid(struct amdgpu_device *adev,
					 uint16_t pasid, uint32_t flush_type,
					 bool all_hub, uint32_t inst)
{
	uint16_t queried;
	int i, vmid;

	for (vmid = 1; vmid < 16; vmid++) {
		bool valid;

		valid = gmc_v9_0_get_atc_vmid_pasid_mapping_info(adev, vmid,
								 &queried);
		if (!valid || queried != pasid)
			continue;

		if (all_hub) {
			for_each_set_bit(i, adev->vmhubs_mask,
					 AMDGPU_MAX_VMHUBS)
				gmc_v9_0_flush_gpu_tlb(adev, vmid, i,
						       flush_type);
		} else {
			gmc_v9_0_flush_gpu_tlb(adev, vmid,
					       AMDGPU_GFXHUB(0),
					       flush_type);
		}
	}
}

static uint64_t gmc_v9_0_emit_flush_gpu_tlb(struct amdgpu_ring *ring,
					    unsigned int vmid, uint64_t pd_addr)
{
	bool use_semaphore = gmc_v9_0_use_invalidate_semaphore(ring->adev, ring->vm_hub);
	struct amdgpu_device *adev = ring->adev;
	struct amdgpu_vmhub *hub = &adev->vmhub[ring->vm_hub];
	uint32_t req = gmc_v9_0_get_invalidate_req(vmid, 0);
	unsigned int eng = ring->vm_inv_eng;

	/*
	 * It may lose gpuvm invalidate acknowldege state across power-gating
	 * off cycle, add semaphore acquire before invalidation and semaphore
	 * release after invalidation to avoid entering power gated state
	 * to WA the Issue
	 */

	/* TODO: It needs to continue working on debugging with semaphore for GFXHUB as well. */
	if (use_semaphore)
		/* a read return value of 1 means semaphore acuqire */
		amdgpu_ring_emit_reg_wait(ring,
					  hub->vm_inv_eng0_sem +
					  hub->eng_distance * eng, 0x1, 0x1);

	amdgpu_ring_emit_wreg(ring, hub->ctx0_ptb_addr_lo32 +
			      (hub->ctx_addr_distance * vmid),
			      lower_32_bits(pd_addr));

	amdgpu_ring_emit_wreg(ring, hub->ctx0_ptb_addr_hi32 +
			      (hub->ctx_addr_distance * vmid),
			      upper_32_bits(pd_addr));

	amdgpu_ring_emit_reg_write_reg_wait(ring, hub->vm_inv_eng0_req +
					    hub->eng_distance * eng,
					    hub->vm_inv_eng0_ack +
					    hub->eng_distance * eng,
					    req, 1 << vmid);

	/* TODO: It needs to continue working on debugging with semaphore for GFXHUB as well. */
	if (use_semaphore)
		/*
		 * add semaphore release after invalidation,
		 * write with 0 means semaphore release
		 */
		amdgpu_ring_emit_wreg(ring, hub->vm_inv_eng0_sem +
				      hub->eng_distance * eng, 0);

	return pd_addr;
}

static void gmc_v9_0_emit_pasid_mapping(struct amdgpu_ring *ring, unsigned int vmid,
					unsigned int pasid)
{
	struct amdgpu_device *adev = ring->adev;
	uint32_t reg;

	/* Do nothing because there's no lut register for mmhub1. */
	if (ring->vm_hub == AMDGPU_MMHUB1(0))
		return;

	if (ring->vm_hub == AMDGPU_GFXHUB(0))
		reg = SOC15_REG_OFFSET(OSSSYS, 0, mmIH_VMID_0_LUT) + vmid;
	else
		reg = SOC15_REG_OFFSET(OSSSYS, 0, mmIH_VMID_0_LUT_MM) + vmid;

	amdgpu_ring_emit_wreg(ring, reg, pasid);
}

/*
 * PTE format on VEGA 10:
 * 63:59 reserved
 * 58:57 mtype
 * 56 F
 * 55 L
 * 54 P
 * 53 SW
 * 52 T
 * 50:48 reserved
 * 47:12 4k physical page base address
 * 11:7 fragment
 * 6 write
 * 5 read
 * 4 exe
 * 3 Z
 * 2 snooped
 * 1 system
 * 0 valid
 *
 * PDE format on VEGA 10:
 * 63:59 block fragment size
 * 58:55 reserved
 * 54 P
 * 53:48 reserved
 * 47:6 physical base address of PD or PTE
 * 5:3 reserved
 * 2 C
 * 1 system
 * 0 valid
 */

static uint64_t gmc_v9_0_map_mtype(struct amdgpu_device *adev, uint32_t flags)

{
	switch (flags) {
	case AMDGPU_VM_MTYPE_DEFAULT:
		return AMDGPU_PTE_MTYPE_VG10(MTYPE_NC);
	case AMDGPU_VM_MTYPE_NC:
		return AMDGPU_PTE_MTYPE_VG10(MTYPE_NC);
	case AMDGPU_VM_MTYPE_WC:
		return AMDGPU_PTE_MTYPE_VG10(MTYPE_WC);
	case AMDGPU_VM_MTYPE_RW:
		return AMDGPU_PTE_MTYPE_VG10(MTYPE_RW);
	case AMDGPU_VM_MTYPE_CC:
		return AMDGPU_PTE_MTYPE_VG10(MTYPE_CC);
	case AMDGPU_VM_MTYPE_UC:
		return AMDGPU_PTE_MTYPE_VG10(MTYPE_UC);
	default:
		return AMDGPU_PTE_MTYPE_VG10(MTYPE_NC);
	}
}

static void gmc_v9_0_get_vm_pde(struct amdgpu_device *adev, int level,
				uint64_t *addr, uint64_t *flags)
{
	if (!(*flags & AMDGPU_PDE_PTE) && !(*flags & AMDGPU_PTE_SYSTEM))
		*addr = amdgpu_gmc_vram_mc2pa(adev, *addr);
	BUG_ON(*addr & 0xFFFF00000000003FULL);

	if (!adev->gmc.translate_further)
		return;

	if (level == AMDGPU_VM_PDB1) {
		/* Set the block fragment size */
		if (!(*flags & AMDGPU_PDE_PTE))
			*flags |= AMDGPU_PDE_BFS(0x9);

	} else if (level == AMDGPU_VM_PDB0) {
		if (*flags & AMDGPU_PDE_PTE) {
			*flags &= ~AMDGPU_PDE_PTE;
			if (!(*flags & AMDGPU_PTE_VALID))
				*addr |= 1 << PAGE_SHIFT;
		} else {
			*flags |= AMDGPU_PTE_TF;
		}
	}
}

static void gmc_v9_0_get_coherence_flags(struct amdgpu_device *adev,
					 struct amdgpu_bo *bo,
					 struct amdgpu_bo_va_mapping *mapping,
					 uint64_t *flags)
{
	struct amdgpu_device *bo_adev = amdgpu_ttm_adev(bo->tbo.bdev);
	bool is_vram = bo->tbo.resource->mem_type == TTM_PL_VRAM;
	bool coherent = bo->flags & (AMDGPU_GEM_CREATE_COHERENT | AMDGPU_GEM_CREATE_EXT_COHERENT);
	bool ext_coherent = bo->flags & AMDGPU_GEM_CREATE_EXT_COHERENT;
	bool uncached = bo->flags & AMDGPU_GEM_CREATE_UNCACHED;
	struct amdgpu_vm *vm = mapping->bo_va->base.vm;
	unsigned int mtype_local, mtype;
	bool snoop = false;
	bool is_local;

	switch (amdgpu_ip_version(adev, GC_HWIP, 0)) {
	case IP_VERSION(9, 4, 1):
	case IP_VERSION(9, 4, 2):
		if (is_vram) {
			if (bo_adev == adev) {
				if (uncached)
					mtype = MTYPE_UC;
				else if (coherent)
					mtype = MTYPE_CC;
				else
					mtype = MTYPE_RW;
				/* FIXME: is this still needed? Or does
				 * amdgpu_ttm_tt_pde_flags already handle this?
				 */
				if ((amdgpu_ip_version(adev, GC_HWIP, 0) ==
					     IP_VERSION(9, 4, 2) ||
				     amdgpu_ip_version(adev, GC_HWIP, 0) ==
					     IP_VERSION(9, 4, 3)) &&
				    adev->gmc.xgmi.connected_to_cpu)
					snoop = true;
			} else {
				if (uncached || coherent)
					mtype = MTYPE_UC;
				else
					mtype = MTYPE_NC;
				if (mapping->bo_va->is_xgmi)
					snoop = true;
			}
		} else {
			if (uncached || coherent)
				mtype = MTYPE_UC;
			else
				mtype = MTYPE_NC;
			/* FIXME: is this still needed? Or does
			 * amdgpu_ttm_tt_pde_flags already handle this?
			 */
			snoop = true;
		}
		break;
	case IP_VERSION(9, 4, 3):
		/* Only local VRAM BOs or system memory on non-NUMA APUs
		 * can be assumed to be local in their entirety. Choose
		 * MTYPE_NC as safe fallback for all system memory BOs on
		 * NUMA systems. Their MTYPE can be overridden per-page in
		 * gmc_v9_0_override_vm_pte_flags.
		 */
		mtype_local = MTYPE_RW;
		if (amdgpu_mtype_local == 1) {
			DRM_INFO_ONCE("Using MTYPE_NC for local memory\n");
			mtype_local = MTYPE_NC;
		} else if (amdgpu_mtype_local == 2) {
			DRM_INFO_ONCE("Using MTYPE_CC for local memory\n");
			mtype_local = MTYPE_CC;
		} else {
			DRM_INFO_ONCE("Using MTYPE_RW for local memory\n");
		}
		is_local = (!is_vram && (adev->flags & AMD_IS_APU) &&
			    num_possible_nodes() <= 1) ||
			   (is_vram && adev == bo_adev &&
			    KFD_XCP_MEM_ID(adev, bo->xcp_id) == vm->mem_id);
		snoop = true;
		if (uncached) {
			mtype = MTYPE_UC;
		} else if (ext_coherent) {
			if (adev->rev_id)
				mtype = is_local ? MTYPE_CC : MTYPE_UC;
			else
				mtype = MTYPE_UC;
		} else if (adev->flags & AMD_IS_APU) {
			mtype = is_local ? mtype_local : MTYPE_NC;
		} else {
			/* dGPU */
			if (is_local)
				mtype = mtype_local;
			else if (is_vram)
				mtype = MTYPE_NC;
			else
				mtype = MTYPE_UC;
		}

		break;
	default:
		if (uncached || coherent)
			mtype = MTYPE_UC;
		else
			mtype = MTYPE_NC;

		/* FIXME: is this still needed? Or does
		 * amdgpu_ttm_tt_pde_flags already handle this?
		 */
		if (!is_vram)
			snoop = true;
	}

	if (mtype != MTYPE_NC)
		*flags = (*flags & ~AMDGPU_PTE_MTYPE_VG10_MASK) |
			 AMDGPU_PTE_MTYPE_VG10(mtype);
	*flags |= snoop ? AMDGPU_PTE_SNOOPED : 0;
}

static void gmc_v9_0_get_vm_pte(struct amdgpu_device *adev,
				struct amdgpu_bo_va_mapping *mapping,
				uint64_t *flags)
{
	struct amdgpu_bo *bo = mapping->bo_va->base.bo;

	*flags &= ~AMDGPU_PTE_EXECUTABLE;
	*flags |= mapping->flags & AMDGPU_PTE_EXECUTABLE;

	*flags &= ~AMDGPU_PTE_MTYPE_VG10_MASK;
	*flags |= mapping->flags & AMDGPU_PTE_MTYPE_VG10_MASK;

	if (mapping->flags & AMDGPU_PTE_PRT) {
		*flags |= AMDGPU_PTE_PRT;
		*flags &= ~AMDGPU_PTE_VALID;
	}

	if (bo && bo->tbo.resource)
		gmc_v9_0_get_coherence_flags(adev, mapping->bo_va->base.bo,
					     mapping, flags);
}

static void gmc_v9_0_override_vm_pte_flags(struct amdgpu_device *adev,
					   struct amdgpu_vm *vm,
					   uint64_t addr, uint64_t *flags)
{
	int local_node, nid;

	/* Only GFX 9.4.3 APUs associate GPUs with NUMA nodes. Local system
	 * memory can use more efficient MTYPEs.
	 */
	if (amdgpu_ip_version(adev, GC_HWIP, 0) != IP_VERSION(9, 4, 3))
		return;

	/* Only direct-mapped memory allows us to determine the NUMA node from
	 * the DMA address.
	 */
	if (!adev->ram_is_direct_mapped) {
		dev_dbg_ratelimited(adev->dev, "RAM is not direct mapped\n");
		return;
	}

	/* MTYPE_NC is the same default and can be overridden.
	 * MTYPE_UC will be present if the memory is extended-coherent
	 * and can also be overridden.
	 */
	if ((*flags & AMDGPU_PTE_MTYPE_VG10_MASK) !=
	    AMDGPU_PTE_MTYPE_VG10(MTYPE_NC) &&
	    (*flags & AMDGPU_PTE_MTYPE_VG10_MASK) !=
	    AMDGPU_PTE_MTYPE_VG10(MTYPE_UC)) {
		dev_dbg_ratelimited(adev->dev, "MTYPE is not NC or UC\n");
		return;
	}

	/* FIXME: Only supported on native mode for now. For carve-out, the
	 * NUMA affinity of the GPU/VM needs to come from the PCI info because
	 * memory partitions are not associated with different NUMA nodes.
	 */
	if (adev->gmc.is_app_apu && vm->mem_id >= 0) {
		local_node = adev->gmc.mem_partitions[vm->mem_id].numa.node;
	} else {
		dev_dbg_ratelimited(adev->dev, "Only native mode APU is supported.\n");
		return;
	}

	/* Only handle real RAM. Mappings of PCIe resources don't have struct
	 * page or NUMA nodes.
	 */
	if (!page_is_ram(addr >> PAGE_SHIFT)) {
		dev_dbg_ratelimited(adev->dev, "Page is not RAM.\n");
		return;
	}
	nid = pfn_to_nid(addr >> PAGE_SHIFT);
	dev_dbg_ratelimited(adev->dev, "vm->mem_id=%d, local_node=%d, nid=%d\n",
			    vm->mem_id, local_node, nid);
	if (nid == local_node) {
		uint64_t old_flags = *flags;
		if ((*flags & AMDGPU_PTE_MTYPE_VG10_MASK) ==
			AMDGPU_PTE_MTYPE_VG10(MTYPE_NC)) {
			unsigned int mtype_local = MTYPE_RW;

			if (amdgpu_mtype_local == 1)
				mtype_local = MTYPE_NC;
			else if (amdgpu_mtype_local == 2)
				mtype_local = MTYPE_CC;

			*flags = (*flags & ~AMDGPU_PTE_MTYPE_VG10_MASK) |
				 AMDGPU_PTE_MTYPE_VG10(mtype_local);
		} else if (adev->rev_id) {
			/* MTYPE_UC case */
			*flags = (*flags & ~AMDGPU_PTE_MTYPE_VG10_MASK) |
				 AMDGPU_PTE_MTYPE_VG10(MTYPE_CC);
		}

		dev_dbg_ratelimited(adev->dev, "flags updated from %llx to %llx\n",
				    old_flags, *flags);
	}
}

static unsigned int gmc_v9_0_get_vbios_fb_size(struct amdgpu_device *adev)
{
	u32 d1vga_control = RREG32_SOC15(DCE, 0, mmD1VGA_CONTROL);
	unsigned int size;

	/* TODO move to DC so GMC doesn't need to hard-code DCN registers */

	if (REG_GET_FIELD(d1vga_control, D1VGA_CONTROL, D1VGA_MODE_ENABLE)) {
		size = AMDGPU_VBIOS_VGA_ALLOCATION;
	} else {
		u32 viewport;

		switch (amdgpu_ip_version(adev, DCE_HWIP, 0)) {
		case IP_VERSION(1, 0, 0):
		case IP_VERSION(1, 0, 1):
			viewport = RREG32_SOC15(DCE, 0, mmHUBP0_DCSURF_PRI_VIEWPORT_DIMENSION);
			size = (REG_GET_FIELD(viewport,
					      HUBP0_DCSURF_PRI_VIEWPORT_DIMENSION, PRI_VIEWPORT_HEIGHT) *
				REG_GET_FIELD(viewport,
					      HUBP0_DCSURF_PRI_VIEWPORT_DIMENSION, PRI_VIEWPORT_WIDTH) *
				4);
			break;
		case IP_VERSION(2, 1, 0):
			viewport = RREG32_SOC15(DCE, 0, mmHUBP0_DCSURF_PRI_VIEWPORT_DIMENSION_DCN2);
			size = (REG_GET_FIELD(viewport,
					      HUBP0_DCSURF_PRI_VIEWPORT_DIMENSION, PRI_VIEWPORT_HEIGHT) *
				REG_GET_FIELD(viewport,
					      HUBP0_DCSURF_PRI_VIEWPORT_DIMENSION, PRI_VIEWPORT_WIDTH) *
				4);
			break;
		default:
			viewport = RREG32_SOC15(DCE, 0, mmSCL0_VIEWPORT_SIZE);
			size = (REG_GET_FIELD(viewport, SCL0_VIEWPORT_SIZE, VIEWPORT_HEIGHT) *
				REG_GET_FIELD(viewport, SCL0_VIEWPORT_SIZE, VIEWPORT_WIDTH) *
				4);
			break;
		}
	}

	return size;
}

static enum amdgpu_memory_partition
gmc_v9_0_get_memory_partition(struct amdgpu_device *adev, u32 *supp_modes)
{
	enum amdgpu_memory_partition mode = UNKNOWN_MEMORY_PARTITION_MODE;

	if (adev->nbio.funcs->get_memory_partition_mode)
		mode = adev->nbio.funcs->get_memory_partition_mode(adev,
								   supp_modes);

	return mode;
}

static enum amdgpu_memory_partition
gmc_v9_0_query_memory_partition(struct amdgpu_device *adev)
{
	if (amdgpu_sriov_vf(adev))
		return AMDGPU_NPS1_PARTITION_MODE;

	return gmc_v9_0_get_memory_partition(adev, NULL);
}

static const struct amdgpu_gmc_funcs gmc_v9_0_gmc_funcs = {
	.flush_gpu_tlb = gmc_v9_0_flush_gpu_tlb,
	.flush_gpu_tlb_pasid = gmc_v9_0_flush_gpu_tlb_pasid,
	.emit_flush_gpu_tlb = gmc_v9_0_emit_flush_gpu_tlb,
	.emit_pasid_mapping = gmc_v9_0_emit_pasid_mapping,
	.map_mtype = gmc_v9_0_map_mtype,
	.get_vm_pde = gmc_v9_0_get_vm_pde,
	.get_vm_pte = gmc_v9_0_get_vm_pte,
	.override_vm_pte_flags = gmc_v9_0_override_vm_pte_flags,
	.get_vbios_fb_size = gmc_v9_0_get_vbios_fb_size,
	.query_mem_partition_mode = &gmc_v9_0_query_memory_partition,
};

static void gmc_v9_0_set_gmc_funcs(struct amdgpu_device *adev)
{
	adev->gmc.gmc_funcs = &gmc_v9_0_gmc_funcs;
}

static void gmc_v9_0_set_umc_funcs(struct amdgpu_device *adev)
{
	switch (amdgpu_ip_version(adev, UMC_HWIP, 0)) {
	case IP_VERSION(6, 0, 0):
		adev->umc.funcs = &umc_v6_0_funcs;
		break;
	case IP_VERSION(6, 1, 1):
		adev->umc.max_ras_err_cnt_per_query = UMC_V6_1_TOTAL_CHANNEL_NUM;
		adev->umc.channel_inst_num = UMC_V6_1_CHANNEL_INSTANCE_NUM;
		adev->umc.umc_inst_num = UMC_V6_1_UMC_INSTANCE_NUM;
		adev->umc.channel_offs = UMC_V6_1_PER_CHANNEL_OFFSET_VG20;
		adev->umc.retire_unit = 1;
		adev->umc.channel_idx_tbl = &umc_v6_1_channel_idx_tbl[0][0];
		adev->umc.ras = &umc_v6_1_ras;
		break;
	case IP_VERSION(6, 1, 2):
		adev->umc.max_ras_err_cnt_per_query = UMC_V6_1_TOTAL_CHANNEL_NUM;
		adev->umc.channel_inst_num = UMC_V6_1_CHANNEL_INSTANCE_NUM;
		adev->umc.umc_inst_num = UMC_V6_1_UMC_INSTANCE_NUM;
		adev->umc.channel_offs = UMC_V6_1_PER_CHANNEL_OFFSET_ARCT;
		adev->umc.retire_unit = 1;
		adev->umc.channel_idx_tbl = &umc_v6_1_channel_idx_tbl[0][0];
		adev->umc.ras = &umc_v6_1_ras;
		break;
	case IP_VERSION(6, 7, 0):
		adev->umc.max_ras_err_cnt_per_query =
			UMC_V6_7_TOTAL_CHANNEL_NUM * UMC_V6_7_BAD_PAGE_NUM_PER_CHANNEL;
		adev->umc.channel_inst_num = UMC_V6_7_CHANNEL_INSTANCE_NUM;
		adev->umc.umc_inst_num = UMC_V6_7_UMC_INSTANCE_NUM;
		adev->umc.channel_offs = UMC_V6_7_PER_CHANNEL_OFFSET;
		adev->umc.retire_unit = (UMC_V6_7_NA_MAP_PA_NUM * 2);
		if (!adev->gmc.xgmi.connected_to_cpu)
			adev->umc.ras = &umc_v6_7_ras;
		if (1 & adev->smuio.funcs->get_die_id(adev))
			adev->umc.channel_idx_tbl = &umc_v6_7_channel_idx_tbl_first[0][0];
		else
			adev->umc.channel_idx_tbl = &umc_v6_7_channel_idx_tbl_second[0][0];
		break;
	case IP_VERSION(12, 0, 0):
		adev->umc.max_ras_err_cnt_per_query =
			UMC_V12_0_TOTAL_CHANNEL_NUM(adev) * UMC_V12_0_BAD_PAGE_NUM_PER_CHANNEL;
		adev->umc.channel_inst_num = UMC_V12_0_CHANNEL_INSTANCE_NUM;
		adev->umc.umc_inst_num = UMC_V12_0_UMC_INSTANCE_NUM;
		adev->umc.node_inst_num /= UMC_V12_0_UMC_INSTANCE_NUM;
		adev->umc.channel_offs = UMC_V12_0_PER_CHANNEL_OFFSET;
		adev->umc.active_mask = adev->aid_mask;
		adev->umc.retire_unit = UMC_V12_0_BAD_PAGE_NUM_PER_CHANNEL;
<<<<<<< HEAD
		adev->umc.channel_idx_tbl = &umc_v12_0_channel_idx_tbl[0][0][0];
=======
>>>>>>> 0c383648
		if (!adev->gmc.xgmi.connected_to_cpu && !adev->gmc.is_app_apu)
			adev->umc.ras = &umc_v12_0_ras;
		break;
	default:
		break;
	}
}

static void gmc_v9_0_set_mmhub_funcs(struct amdgpu_device *adev)
{
	switch (amdgpu_ip_version(adev, MMHUB_HWIP, 0)) {
	case IP_VERSION(9, 4, 1):
		adev->mmhub.funcs = &mmhub_v9_4_funcs;
		break;
	case IP_VERSION(9, 4, 2):
		adev->mmhub.funcs = &mmhub_v1_7_funcs;
		break;
	case IP_VERSION(1, 8, 0):
		adev->mmhub.funcs = &mmhub_v1_8_funcs;
		break;
	default:
		adev->mmhub.funcs = &mmhub_v1_0_funcs;
		break;
	}
}

static void gmc_v9_0_set_mmhub_ras_funcs(struct amdgpu_device *adev)
{
	switch (amdgpu_ip_version(adev, MMHUB_HWIP, 0)) {
	case IP_VERSION(9, 4, 0):
		adev->mmhub.ras = &mmhub_v1_0_ras;
		break;
	case IP_VERSION(9, 4, 1):
		adev->mmhub.ras = &mmhub_v9_4_ras;
		break;
	case IP_VERSION(9, 4, 2):
		adev->mmhub.ras = &mmhub_v1_7_ras;
		break;
	case IP_VERSION(1, 8, 0):
		adev->mmhub.ras = &mmhub_v1_8_ras;
		break;
	default:
		/* mmhub ras is not available */
		break;
	}
}

static void gmc_v9_0_set_gfxhub_funcs(struct amdgpu_device *adev)
{
	if (amdgpu_ip_version(adev, GC_HWIP, 0) == IP_VERSION(9, 4, 3))
		adev->gfxhub.funcs = &gfxhub_v1_2_funcs;
	else
		adev->gfxhub.funcs = &gfxhub_v1_0_funcs;
}

static void gmc_v9_0_set_hdp_ras_funcs(struct amdgpu_device *adev)
{
	adev->hdp.ras = &hdp_v4_0_ras;
}

static void gmc_v9_0_set_mca_ras_funcs(struct amdgpu_device *adev)
{
	struct amdgpu_mca *mca = &adev->mca;

	/* is UMC the right IP to check for MCA?  Maybe DF? */
	switch (amdgpu_ip_version(adev, UMC_HWIP, 0)) {
	case IP_VERSION(6, 7, 0):
		if (!adev->gmc.xgmi.connected_to_cpu) {
			mca->mp0.ras = &mca_v3_0_mp0_ras;
			mca->mp1.ras = &mca_v3_0_mp1_ras;
			mca->mpio.ras = &mca_v3_0_mpio_ras;
		}
		break;
	default:
		break;
	}
}

static void gmc_v9_0_set_xgmi_ras_funcs(struct amdgpu_device *adev)
{
	if (!adev->gmc.xgmi.connected_to_cpu)
		adev->gmc.xgmi.ras = &xgmi_ras;
}

static int gmc_v9_0_early_init(void *handle)
{
	struct amdgpu_device *adev = (struct amdgpu_device *)handle;

	/*
	 * 9.4.0, 9.4.1 and 9.4.3 don't have XGMI defined
	 * in their IP discovery tables
	 */
	if (amdgpu_ip_version(adev, GC_HWIP, 0) == IP_VERSION(9, 4, 0) ||
	    amdgpu_ip_version(adev, GC_HWIP, 0) == IP_VERSION(9, 4, 1) ||
	    amdgpu_ip_version(adev, GC_HWIP, 0) == IP_VERSION(9, 4, 3))
		adev->gmc.xgmi.supported = true;

	if (amdgpu_ip_version(adev, XGMI_HWIP, 0) == IP_VERSION(6, 1, 0)) {
		adev->gmc.xgmi.supported = true;
		adev->gmc.xgmi.connected_to_cpu =
			adev->smuio.funcs->is_host_gpu_xgmi_supported(adev);
	}

	if (amdgpu_ip_version(adev, GC_HWIP, 0) == IP_VERSION(9, 4, 3)) {
		enum amdgpu_pkg_type pkg_type =
			adev->smuio.funcs->get_pkg_type(adev);
		/* On GFXIP 9.4.3. APU, there is no physical VRAM domain present
		 * and the APU, can be in used two possible modes:
		 *  - carveout mode
		 *  - native APU mode
		 * "is_app_apu" can be used to identify the APU in the native
		 * mode.
		 */
		adev->gmc.is_app_apu = (pkg_type == AMDGPU_PKG_TYPE_APU &&
					!pci_resource_len(adev->pdev, 0));
	}

	gmc_v9_0_set_gmc_funcs(adev);
	gmc_v9_0_set_irq_funcs(adev);
	gmc_v9_0_set_umc_funcs(adev);
	gmc_v9_0_set_mmhub_funcs(adev);
	gmc_v9_0_set_mmhub_ras_funcs(adev);
	gmc_v9_0_set_gfxhub_funcs(adev);
	gmc_v9_0_set_hdp_ras_funcs(adev);
	gmc_v9_0_set_mca_ras_funcs(adev);
	gmc_v9_0_set_xgmi_ras_funcs(adev);

	adev->gmc.shared_aperture_start = 0x2000000000000000ULL;
	adev->gmc.shared_aperture_end =
		adev->gmc.shared_aperture_start + (4ULL << 30) - 1;
	adev->gmc.private_aperture_start = 0x1000000000000000ULL;
	adev->gmc.private_aperture_end =
		adev->gmc.private_aperture_start + (4ULL << 30) - 1;
	adev->gmc.noretry_flags = AMDGPU_VM_NORETRY_FLAGS_TF;

	return 0;
}

static int gmc_v9_0_late_init(void *handle)
{
	struct amdgpu_device *adev = (struct amdgpu_device *)handle;
	int r;

	r = amdgpu_gmc_allocate_vm_inv_eng(adev);
	if (r)
		return r;

	/*
	 * Workaround performance drop issue with VBIOS enables partial
	 * writes, while disables HBM ECC for vega10.
	 */
	if (!amdgpu_sriov_vf(adev) &&
	    (amdgpu_ip_version(adev, UMC_HWIP, 0) == IP_VERSION(6, 0, 0))) {
		if (!(adev->ras_enabled & (1 << AMDGPU_RAS_BLOCK__UMC))) {
			if (adev->df.funcs &&
			    adev->df.funcs->enable_ecc_force_par_wr_rmw)
				adev->df.funcs->enable_ecc_force_par_wr_rmw(adev, false);
		}
	}

	if (!amdgpu_persistent_edc_harvesting_supported(adev)) {
		amdgpu_ras_reset_error_count(adev, AMDGPU_RAS_BLOCK__MMHUB);
		amdgpu_ras_reset_error_count(adev, AMDGPU_RAS_BLOCK__HDP);
	}

	r = amdgpu_gmc_ras_late_init(adev);
	if (r)
		return r;

	return amdgpu_irq_get(adev, &adev->gmc.vm_fault, 0);
}

static void gmc_v9_0_vram_gtt_location(struct amdgpu_device *adev,
					struct amdgpu_gmc *mc)
{
	u64 base = adev->mmhub.funcs->get_fb_location(adev);

	amdgpu_gmc_set_agp_default(adev, mc);

	/* add the xgmi offset of the physical node */
	base += adev->gmc.xgmi.physical_node_id * adev->gmc.xgmi.node_segment_size;
	if (adev->gmc.xgmi.connected_to_cpu) {
		amdgpu_gmc_sysvm_location(adev, mc);
	} else {
		amdgpu_gmc_vram_location(adev, mc, base);
		amdgpu_gmc_gart_location(adev, mc, AMDGPU_GART_PLACEMENT_BEST_FIT);
		if (!amdgpu_sriov_vf(adev) && (amdgpu_agp == 1))
			amdgpu_gmc_agp_location(adev, mc);
	}
	/* base offset of vram pages */
	adev->vm_manager.vram_base_offset = adev->gfxhub.funcs->get_mc_fb_offset(adev);

	/* XXX: add the xgmi offset of the physical node? */
	adev->vm_manager.vram_base_offset +=
		adev->gmc.xgmi.physical_node_id * adev->gmc.xgmi.node_segment_size;
}

/**
 * gmc_v9_0_mc_init - initialize the memory controller driver params
 *
 * @adev: amdgpu_device pointer
 *
 * Look up the amount of vram, vram width, and decide how to place
 * vram and gart within the GPU's physical address space.
 * Returns 0 for success.
 */
static int gmc_v9_0_mc_init(struct amdgpu_device *adev)
{
	int r;

	/* size in MB on si */
	if (!adev->gmc.is_app_apu) {
		adev->gmc.mc_vram_size =
			adev->nbio.funcs->get_memsize(adev) * 1024ULL * 1024ULL;
	} else {
		DRM_DEBUG("Set mc_vram_size = 0 for APP APU\n");
		adev->gmc.mc_vram_size = 0;
	}
	adev->gmc.real_vram_size = adev->gmc.mc_vram_size;

	if (!(adev->flags & AMD_IS_APU) &&
	    !adev->gmc.xgmi.connected_to_cpu) {
		r = amdgpu_device_resize_fb_bar(adev);
		if (r)
			return r;
	}
	adev->gmc.aper_base = pci_resource_start(adev->pdev, 0);
	adev->gmc.aper_size = pci_resource_len(adev->pdev, 0);

#ifdef CONFIG_X86_64
	/*
	 * AMD Accelerated Processing Platform (APP) supporting GPU-HOST xgmi
	 * interface can use VRAM through here as it appears system reserved
	 * memory in host address space.
	 *
	 * For APUs, VRAM is just the stolen system memory and can be accessed
	 * directly.
	 *
	 * Otherwise, use the legacy Host Data Path (HDP) through PCIe BAR.
	 */

	/* check whether both host-gpu and gpu-gpu xgmi links exist */
	if ((!amdgpu_sriov_vf(adev) &&
		(adev->flags & AMD_IS_APU) && !amdgpu_passthrough(adev)) ||
	    (adev->gmc.xgmi.supported &&
	     adev->gmc.xgmi.connected_to_cpu)) {
		adev->gmc.aper_base =
			adev->gfxhub.funcs->get_mc_fb_offset(adev) +
			adev->gmc.xgmi.physical_node_id *
			adev->gmc.xgmi.node_segment_size;
		adev->gmc.aper_size = adev->gmc.real_vram_size;
	}

#endif
	adev->gmc.visible_vram_size = adev->gmc.aper_size;

	/* set the gart size */
	if (amdgpu_gart_size == -1) {
		switch (amdgpu_ip_version(adev, GC_HWIP, 0)) {
		case IP_VERSION(9, 0, 1):  /* all engines support GPUVM */
		case IP_VERSION(9, 2, 1):  /* all engines support GPUVM */
		case IP_VERSION(9, 4, 0):
		case IP_VERSION(9, 4, 1):
		case IP_VERSION(9, 4, 2):
		case IP_VERSION(9, 4, 3):
		default:
			adev->gmc.gart_size = 512ULL << 20;
			break;
		case IP_VERSION(9, 1, 0):   /* DCE SG support */
		case IP_VERSION(9, 2, 2):   /* DCE SG support */
		case IP_VERSION(9, 3, 0):
			adev->gmc.gart_size = 1024ULL << 20;
			break;
		}
	} else {
		adev->gmc.gart_size = (u64)amdgpu_gart_size << 20;
	}

	adev->gmc.gart_size += adev->pm.smu_prv_buffer_size;

	gmc_v9_0_vram_gtt_location(adev, &adev->gmc);

	return 0;
}

static int gmc_v9_0_gart_init(struct amdgpu_device *adev)
{
	int r;

	if (adev->gart.bo) {
		WARN(1, "VEGA10 PCIE GART already initialized\n");
		return 0;
	}

	if (adev->gmc.xgmi.connected_to_cpu) {
		adev->gmc.vmid0_page_table_depth = 1;
		adev->gmc.vmid0_page_table_block_size = 12;
	} else {
		adev->gmc.vmid0_page_table_depth = 0;
		adev->gmc.vmid0_page_table_block_size = 0;
	}

	/* Initialize common gart structure */
	r = amdgpu_gart_init(adev);
	if (r)
		return r;
	adev->gart.table_size = adev->gart.num_gpu_pages * 8;
	adev->gart.gart_pte_flags = AMDGPU_PTE_MTYPE_VG10(MTYPE_UC) |
				 AMDGPU_PTE_EXECUTABLE;

	if (!adev->gmc.real_vram_size) {
		dev_info(adev->dev, "Put GART in system memory for APU\n");
		r = amdgpu_gart_table_ram_alloc(adev);
		if (r)
			dev_err(adev->dev, "Failed to allocate GART in system memory\n");
	} else {
		r = amdgpu_gart_table_vram_alloc(adev);
		if (r)
			return r;

		if (adev->gmc.xgmi.connected_to_cpu)
			r = amdgpu_gmc_pdb0_alloc(adev);
	}

	return r;
}

/**
 * gmc_v9_0_save_registers - saves regs
 *
 * @adev: amdgpu_device pointer
 *
 * This saves potential register values that should be
 * restored upon resume
 */
static void gmc_v9_0_save_registers(struct amdgpu_device *adev)
{
	if ((amdgpu_ip_version(adev, DCE_HWIP, 0) == IP_VERSION(1, 0, 0)) ||
	    (amdgpu_ip_version(adev, DCE_HWIP, 0) == IP_VERSION(1, 0, 1)))
		adev->gmc.sdpif_register = RREG32_SOC15(DCE, 0, mmDCHUBBUB_SDPIF_MMIO_CNTRL_0);
}

static bool gmc_v9_0_validate_partition_info(struct amdgpu_device *adev)
{
	enum amdgpu_memory_partition mode;
	u32 supp_modes;
	bool valid;

	mode = gmc_v9_0_get_memory_partition(adev, &supp_modes);

	/* Mode detected by hardware not present in supported modes */
	if ((mode != UNKNOWN_MEMORY_PARTITION_MODE) &&
	    !(BIT(mode - 1) & supp_modes))
		return false;

	switch (mode) {
	case UNKNOWN_MEMORY_PARTITION_MODE:
	case AMDGPU_NPS1_PARTITION_MODE:
		valid = (adev->gmc.num_mem_partitions == 1);
		break;
	case AMDGPU_NPS2_PARTITION_MODE:
		valid = (adev->gmc.num_mem_partitions == 2);
		break;
	case AMDGPU_NPS4_PARTITION_MODE:
		valid = (adev->gmc.num_mem_partitions == 3 ||
			 adev->gmc.num_mem_partitions == 4);
		break;
	default:
		valid = false;
	}

	return valid;
}

static bool gmc_v9_0_is_node_present(int *node_ids, int num_ids, int nid)
{
	int i;

	/* Check if node with id 'nid' is present in 'node_ids' array */
	for (i = 0; i < num_ids; ++i)
		if (node_ids[i] == nid)
			return true;

	return false;
}

static void
gmc_v9_0_init_acpi_mem_ranges(struct amdgpu_device *adev,
			      struct amdgpu_mem_partition_info *mem_ranges)
{
	struct amdgpu_numa_info numa_info;
	int node_ids[MAX_MEM_RANGES];
	int num_ranges = 0, ret;
	int num_xcc, xcc_id;
	uint32_t xcc_mask;

	num_xcc = NUM_XCC(adev->gfx.xcc_mask);
	xcc_mask = (1U << num_xcc) - 1;

	for_each_inst(xcc_id, xcc_mask)	{
		ret = amdgpu_acpi_get_mem_info(adev, xcc_id, &numa_info);
		if (ret)
			continue;

		if (numa_info.nid == NUMA_NO_NODE) {
			mem_ranges[0].size = numa_info.size;
			mem_ranges[0].numa.node = numa_info.nid;
			num_ranges = 1;
			break;
		}

		if (gmc_v9_0_is_node_present(node_ids, num_ranges,
					     numa_info.nid))
			continue;

		node_ids[num_ranges] = numa_info.nid;
		mem_ranges[num_ranges].numa.node = numa_info.nid;
		mem_ranges[num_ranges].size = numa_info.size;
		++num_ranges;
	}

	adev->gmc.num_mem_partitions = num_ranges;
}

static void
gmc_v9_0_init_sw_mem_ranges(struct amdgpu_device *adev,
			    struct amdgpu_mem_partition_info *mem_ranges)
{
	enum amdgpu_memory_partition mode;
	u32 start_addr = 0, size;
	int i;

	mode = gmc_v9_0_query_memory_partition(adev);

	switch (mode) {
	case UNKNOWN_MEMORY_PARTITION_MODE:
	case AMDGPU_NPS1_PARTITION_MODE:
		adev->gmc.num_mem_partitions = 1;
		break;
	case AMDGPU_NPS2_PARTITION_MODE:
		adev->gmc.num_mem_partitions = 2;
		break;
	case AMDGPU_NPS4_PARTITION_MODE:
		if (adev->flags & AMD_IS_APU)
			adev->gmc.num_mem_partitions = 3;
		else
			adev->gmc.num_mem_partitions = 4;
		break;
	default:
		adev->gmc.num_mem_partitions = 1;
		break;
	}

	size = adev->gmc.real_vram_size >> AMDGPU_GPU_PAGE_SHIFT;
	size /= adev->gmc.num_mem_partitions;

	for (i = 0; i < adev->gmc.num_mem_partitions; ++i) {
		mem_ranges[i].range.fpfn = start_addr;
		mem_ranges[i].size = ((u64)size << AMDGPU_GPU_PAGE_SHIFT);
		mem_ranges[i].range.lpfn = start_addr + size - 1;
		start_addr += size;
	}

	/* Adjust the last one */
	mem_ranges[adev->gmc.num_mem_partitions - 1].range.lpfn =
		(adev->gmc.real_vram_size >> AMDGPU_GPU_PAGE_SHIFT) - 1;
	mem_ranges[adev->gmc.num_mem_partitions - 1].size =
		adev->gmc.real_vram_size -
		((u64)mem_ranges[adev->gmc.num_mem_partitions - 1].range.fpfn
		 << AMDGPU_GPU_PAGE_SHIFT);
}

static int gmc_v9_0_init_mem_ranges(struct amdgpu_device *adev)
{
	bool valid;

	adev->gmc.mem_partitions = kcalloc(MAX_MEM_RANGES,
					   sizeof(struct amdgpu_mem_partition_info),
					   GFP_KERNEL);
	if (!adev->gmc.mem_partitions)
		return -ENOMEM;

	/* TODO : Get the range from PSP/Discovery for dGPU */
	if (adev->gmc.is_app_apu)
		gmc_v9_0_init_acpi_mem_ranges(adev, adev->gmc.mem_partitions);
	else
		gmc_v9_0_init_sw_mem_ranges(adev, adev->gmc.mem_partitions);

	if (amdgpu_sriov_vf(adev))
		valid = true;
	else
		valid = gmc_v9_0_validate_partition_info(adev);
	if (!valid) {
		/* TODO: handle invalid case */
		dev_WARN(adev->dev,
			 "Mem ranges not matching with hardware config");
	}

	return 0;
}

static void gmc_v9_4_3_init_vram_info(struct amdgpu_device *adev)
{
	adev->gmc.vram_type = AMDGPU_VRAM_TYPE_HBM;
	adev->gmc.vram_width = 128 * 64;
}

static int gmc_v9_0_sw_init(void *handle)
{
	int r, vram_width = 0, vram_type = 0, vram_vendor = 0, dma_addr_bits;
	struct amdgpu_device *adev = (struct amdgpu_device *)handle;
	unsigned long inst_mask = adev->aid_mask;

	adev->gfxhub.funcs->init(adev);

	adev->mmhub.funcs->init(adev);

	spin_lock_init(&adev->gmc.invalidate_lock);

	if (amdgpu_ip_version(adev, GC_HWIP, 0) == IP_VERSION(9, 4, 3)) {
		gmc_v9_4_3_init_vram_info(adev);
	} else if (!adev->bios) {
		if (adev->flags & AMD_IS_APU) {
			adev->gmc.vram_type = AMDGPU_VRAM_TYPE_DDR4;
			adev->gmc.vram_width = 64 * 64;
		} else {
			adev->gmc.vram_type = AMDGPU_VRAM_TYPE_HBM;
			adev->gmc.vram_width = 128 * 64;
		}
	} else {
		r = amdgpu_atomfirmware_get_vram_info(adev,
			&vram_width, &vram_type, &vram_vendor);
		if (amdgpu_sriov_vf(adev))
			/* For Vega10 SR-IOV, vram_width can't be read from ATOM as RAVEN,
			 * and DF related registers is not readable, seems hardcord is the
			 * only way to set the correct vram_width
			 */
			adev->gmc.vram_width = 2048;
		else if (amdgpu_emu_mode != 1)
			adev->gmc.vram_width = vram_width;

		if (!adev->gmc.vram_width) {
			int chansize, numchan;

			/* hbm memory channel size */
			if (adev->flags & AMD_IS_APU)
				chansize = 64;
			else
				chansize = 128;
			if (adev->df.funcs &&
			    adev->df.funcs->get_hbm_channel_number) {
				numchan = adev->df.funcs->get_hbm_channel_number(adev);
				adev->gmc.vram_width = numchan * chansize;
			}
		}

		adev->gmc.vram_type = vram_type;
		adev->gmc.vram_vendor = vram_vendor;
	}
	switch (amdgpu_ip_version(adev, GC_HWIP, 0)) {
	case IP_VERSION(9, 1, 0):
	case IP_VERSION(9, 2, 2):
		set_bit(AMDGPU_GFXHUB(0), adev->vmhubs_mask);
		set_bit(AMDGPU_MMHUB0(0), adev->vmhubs_mask);

		if (adev->rev_id == 0x0 || adev->rev_id == 0x1) {
			amdgpu_vm_adjust_size(adev, 256 * 1024, 9, 3, 48);
		} else {
			/* vm_size is 128TB + 512GB for legacy 3-level page support */
			amdgpu_vm_adjust_size(adev, 128 * 1024 + 512, 9, 2, 48);
			adev->gmc.translate_further =
				adev->vm_manager.num_level > 1;
		}
		break;
	case IP_VERSION(9, 0, 1):
	case IP_VERSION(9, 2, 1):
	case IP_VERSION(9, 4, 0):
	case IP_VERSION(9, 3, 0):
	case IP_VERSION(9, 4, 2):
		set_bit(AMDGPU_GFXHUB(0), adev->vmhubs_mask);
		set_bit(AMDGPU_MMHUB0(0), adev->vmhubs_mask);

		/*
		 * To fulfill 4-level page support,
		 * vm size is 256TB (48bit), maximum size of Vega10,
		 * block size 512 (9bit)
		 */

		amdgpu_vm_adjust_size(adev, 256 * 1024, 9, 3, 48);
		if (amdgpu_ip_version(adev, GC_HWIP, 0) == IP_VERSION(9, 4, 2))
			adev->gmc.translate_further = adev->vm_manager.num_level > 1;
		break;
	case IP_VERSION(9, 4, 1):
		set_bit(AMDGPU_GFXHUB(0), adev->vmhubs_mask);
		set_bit(AMDGPU_MMHUB0(0), adev->vmhubs_mask);
		set_bit(AMDGPU_MMHUB1(0), adev->vmhubs_mask);

		/* Keep the vm size same with Vega20 */
		amdgpu_vm_adjust_size(adev, 256 * 1024, 9, 3, 48);
		adev->gmc.translate_further = adev->vm_manager.num_level > 1;
		break;
	case IP_VERSION(9, 4, 3):
		bitmap_set(adev->vmhubs_mask, AMDGPU_GFXHUB(0),
				  NUM_XCC(adev->gfx.xcc_mask));

		inst_mask <<= AMDGPU_MMHUB0(0);
		bitmap_or(adev->vmhubs_mask, adev->vmhubs_mask, &inst_mask, 32);

		amdgpu_vm_adjust_size(adev, 256 * 1024, 9, 3, 48);
		adev->gmc.translate_further = adev->vm_manager.num_level > 1;
		break;
	default:
		break;
	}

	/* This interrupt is VMC page fault.*/
	r = amdgpu_irq_add_id(adev, SOC15_IH_CLIENTID_VMC, VMC_1_0__SRCID__VM_FAULT,
				&adev->gmc.vm_fault);
	if (r)
		return r;

	if (amdgpu_ip_version(adev, GC_HWIP, 0) == IP_VERSION(9, 4, 1)) {
		r = amdgpu_irq_add_id(adev, SOC15_IH_CLIENTID_VMC1, VMC_1_0__SRCID__VM_FAULT,
					&adev->gmc.vm_fault);
		if (r)
			return r;
	}

	r = amdgpu_irq_add_id(adev, SOC15_IH_CLIENTID_UTCL2, UTCL2_1_0__SRCID__FAULT,
				&adev->gmc.vm_fault);

	if (r)
		return r;

	if (!amdgpu_sriov_vf(adev) &&
	    !adev->gmc.xgmi.connected_to_cpu &&
	    !adev->gmc.is_app_apu) {
		/* interrupt sent to DF. */
		r = amdgpu_irq_add_id(adev, SOC15_IH_CLIENTID_DF, 0,
				      &adev->gmc.ecc_irq);
		if (r)
			return r;
	}

	/* Set the internal MC address mask
	 * This is the max address of the GPU's
	 * internal address space.
	 */
	adev->gmc.mc_mask = 0xffffffffffffULL; /* 48 bit MC */

	dma_addr_bits = amdgpu_ip_version(adev, GC_HWIP, 0) >=
					IP_VERSION(9, 4, 2) ?
				48 :
				44;
	r = dma_set_mask_and_coherent(adev->dev, DMA_BIT_MASK(dma_addr_bits));
	if (r) {
		dev_warn(adev->dev, "amdgpu: No suitable DMA available.\n");
		return r;
	}
	adev->need_swiotlb = drm_need_swiotlb(dma_addr_bits);

	r = gmc_v9_0_mc_init(adev);
	if (r)
		return r;

	amdgpu_gmc_get_vbios_allocations(adev);

	if (amdgpu_ip_version(adev, GC_HWIP, 0) == IP_VERSION(9, 4, 3)) {
		r = gmc_v9_0_init_mem_ranges(adev);
		if (r)
			return r;
	}

	/* Memory manager */
	r = amdgpu_bo_init(adev);
	if (r)
		return r;

	r = gmc_v9_0_gart_init(adev);
	if (r)
		return r;

	/*
	 * number of VMs
	 * VMID 0 is reserved for System
	 * amdgpu graphics/compute will use VMIDs 1..n-1
	 * amdkfd will use VMIDs n..15
	 *
	 * The first KFD VMID is 8 for GPUs with graphics, 3 for
	 * compute-only GPUs. On compute-only GPUs that leaves 2 VMIDs
	 * for video processing.
	 */
	adev->vm_manager.first_kfd_vmid =
		(amdgpu_ip_version(adev, GC_HWIP, 0) == IP_VERSION(9, 4, 1) ||
		 amdgpu_ip_version(adev, GC_HWIP, 0) == IP_VERSION(9, 4, 2) ||
		 amdgpu_ip_version(adev, GC_HWIP, 0) == IP_VERSION(9, 4, 3)) ?
			3 :
			8;

	amdgpu_vm_manager_init(adev);

	gmc_v9_0_save_registers(adev);

	r = amdgpu_gmc_ras_sw_init(adev);
	if (r)
		return r;

	if (amdgpu_ip_version(adev, GC_HWIP, 0) == IP_VERSION(9, 4, 3))
		amdgpu_gmc_sysfs_init(adev);

	return 0;
}

static int gmc_v9_0_sw_fini(void *handle)
{
	struct amdgpu_device *adev = (struct amdgpu_device *)handle;

	if (amdgpu_ip_version(adev, GC_HWIP, 0) == IP_VERSION(9, 4, 3))
		amdgpu_gmc_sysfs_fini(adev);

	amdgpu_gmc_ras_fini(adev);
	amdgpu_gem_force_release(adev);
	amdgpu_vm_manager_fini(adev);
	if (!adev->gmc.real_vram_size) {
		dev_info(adev->dev, "Put GART in system memory for APU free\n");
		amdgpu_gart_table_ram_free(adev);
	} else {
		amdgpu_gart_table_vram_free(adev);
	}
	amdgpu_bo_free_kernel(&adev->gmc.pdb0_bo, NULL, &adev->gmc.ptr_pdb0);
	amdgpu_bo_fini(adev);

	adev->gmc.num_mem_partitions = 0;
	kfree(adev->gmc.mem_partitions);

	return 0;
}

static void gmc_v9_0_init_golden_registers(struct amdgpu_device *adev)
{
	switch (amdgpu_ip_version(adev, MMHUB_HWIP, 0)) {
	case IP_VERSION(9, 0, 0):
		if (amdgpu_sriov_vf(adev))
			break;
		fallthrough;
	case IP_VERSION(9, 4, 0):
		soc15_program_register_sequence(adev,
						golden_settings_mmhub_1_0_0,
						ARRAY_SIZE(golden_settings_mmhub_1_0_0));
		soc15_program_register_sequence(adev,
						golden_settings_athub_1_0_0,
						ARRAY_SIZE(golden_settings_athub_1_0_0));
		break;
	case IP_VERSION(9, 1, 0):
	case IP_VERSION(9, 2, 0):
		/* TODO for renoir */
		soc15_program_register_sequence(adev,
						golden_settings_athub_1_0_0,
						ARRAY_SIZE(golden_settings_athub_1_0_0));
		break;
	default:
		break;
	}
}

/**
 * gmc_v9_0_restore_registers - restores regs
 *
 * @adev: amdgpu_device pointer
 *
 * This restores register values, saved at suspend.
 */
void gmc_v9_0_restore_registers(struct amdgpu_device *adev)
{
	if ((amdgpu_ip_version(adev, DCE_HWIP, 0) == IP_VERSION(1, 0, 0)) ||
	    (amdgpu_ip_version(adev, DCE_HWIP, 0) == IP_VERSION(1, 0, 1))) {
		WREG32_SOC15(DCE, 0, mmDCHUBBUB_SDPIF_MMIO_CNTRL_0, adev->gmc.sdpif_register);
		WARN_ON(adev->gmc.sdpif_register !=
			RREG32_SOC15(DCE, 0, mmDCHUBBUB_SDPIF_MMIO_CNTRL_0));
	}
}

/**
 * gmc_v9_0_gart_enable - gart enable
 *
 * @adev: amdgpu_device pointer
 */
static int gmc_v9_0_gart_enable(struct amdgpu_device *adev)
{
	int r;

	if (adev->gmc.xgmi.connected_to_cpu)
		amdgpu_gmc_init_pdb0(adev);

	if (adev->gart.bo == NULL) {
		dev_err(adev->dev, "No VRAM object for PCIE GART.\n");
		return -EINVAL;
	}

	amdgpu_gtt_mgr_recover(&adev->mman.gtt_mgr);

	if (!adev->in_s0ix) {
		r = adev->gfxhub.funcs->gart_enable(adev);
		if (r)
			return r;
	}

	r = adev->mmhub.funcs->gart_enable(adev);
	if (r)
		return r;

	DRM_INFO("PCIE GART of %uM enabled.\n",
		 (unsigned int)(adev->gmc.gart_size >> 20));
	if (adev->gmc.pdb0_bo)
		DRM_INFO("PDB0 located at 0x%016llX\n",
				(unsigned long long)amdgpu_bo_gpu_offset(adev->gmc.pdb0_bo));
	DRM_INFO("PTB located at 0x%016llX\n",
			(unsigned long long)amdgpu_bo_gpu_offset(adev->gart.bo));

	return 0;
}

static int gmc_v9_0_hw_init(void *handle)
{
	struct amdgpu_device *adev = (struct amdgpu_device *)handle;
	bool value;
	int i, r;

	adev->gmc.flush_pasid_uses_kiq = true;

	/* Vega20+XGMI caches PTEs in TC and TLB. Add a heavy-weight TLB flush
	 * (type 2), which flushes both. Due to a race condition with
	 * concurrent memory accesses using the same TLB cache line, we still
	 * need a second TLB flush after this.
	 */
	adev->gmc.flush_tlb_needs_extra_type_2 =
		amdgpu_ip_version(adev, GC_HWIP, 0) == IP_VERSION(9, 4, 0) &&
		adev->gmc.xgmi.num_physical_nodes;
	/*
	 * TODO: This workaround is badly documented and had a buggy
	 * implementation. We should probably verify what we do here.
	 */
	adev->gmc.flush_tlb_needs_extra_type_0 =
		amdgpu_ip_version(adev, GC_HWIP, 0) == IP_VERSION(9, 4, 3) &&
		adev->rev_id == 0;

	/* The sequence of these two function calls matters.*/
	gmc_v9_0_init_golden_registers(adev);

	if (adev->mode_info.num_crtc) {
		/* Lockout access through VGA aperture*/
		WREG32_FIELD15(DCE, 0, VGA_HDP_CONTROL, VGA_MEMORY_DISABLE, 1);
		/* disable VGA render */
		WREG32_FIELD15(DCE, 0, VGA_RENDER_CONTROL, VGA_VSTATUS_CNTL, 0);
	}

	if (adev->mmhub.funcs->update_power_gating)
		adev->mmhub.funcs->update_power_gating(adev, true);

	adev->hdp.funcs->init_registers(adev);

	/* After HDP is initialized, flush HDP.*/
	adev->hdp.funcs->flush_hdp(adev, NULL);

	if (amdgpu_vm_fault_stop == AMDGPU_VM_FAULT_STOP_ALWAYS)
		value = false;
	else
		value = true;

	if (!amdgpu_sriov_vf(adev)) {
		if (!adev->in_s0ix)
			adev->gfxhub.funcs->set_fault_enable_default(adev, value);
		adev->mmhub.funcs->set_fault_enable_default(adev, value);
	}
	for_each_set_bit(i, adev->vmhubs_mask, AMDGPU_MAX_VMHUBS) {
		if (adev->in_s0ix && (i == AMDGPU_GFXHUB(0)))
			continue;
		gmc_v9_0_flush_gpu_tlb(adev, 0, i, 0);
	}

	if (adev->umc.funcs && adev->umc.funcs->init_registers)
		adev->umc.funcs->init_registers(adev);

	r = gmc_v9_0_gart_enable(adev);
	if (r)
		return r;

	if (amdgpu_emu_mode == 1)
		return amdgpu_gmc_vram_checking(adev);

	return 0;
}

/**
 * gmc_v9_0_gart_disable - gart disable
 *
 * @adev: amdgpu_device pointer
 *
 * This disables all VM page table.
 */
static void gmc_v9_0_gart_disable(struct amdgpu_device *adev)
{
	if (!adev->in_s0ix)
		adev->gfxhub.funcs->gart_disable(adev);
	adev->mmhub.funcs->gart_disable(adev);
}

static int gmc_v9_0_hw_fini(void *handle)
{
	struct amdgpu_device *adev = (struct amdgpu_device *)handle;

	gmc_v9_0_gart_disable(adev);

	if (amdgpu_sriov_vf(adev)) {
		/* full access mode, so don't touch any GMC register */
		DRM_DEBUG("For SRIOV client, shouldn't do anything.\n");
		return 0;
	}

	/*
	 * Pair the operations did in gmc_v9_0_hw_init and thus maintain
	 * a correct cached state for GMC. Otherwise, the "gate" again
	 * operation on S3 resuming will fail due to wrong cached state.
	 */
	if (adev->mmhub.funcs->update_power_gating)
		adev->mmhub.funcs->update_power_gating(adev, false);

	amdgpu_irq_put(adev, &adev->gmc.vm_fault, 0);

	if (adev->gmc.ecc_irq.funcs &&
		amdgpu_ras_is_supported(adev, AMDGPU_RAS_BLOCK__UMC))
		amdgpu_irq_put(adev, &adev->gmc.ecc_irq, 0);

	return 0;
}

static int gmc_v9_0_suspend(void *handle)
{
	struct amdgpu_device *adev = (struct amdgpu_device *)handle;

	return gmc_v9_0_hw_fini(adev);
}

static int gmc_v9_0_resume(void *handle)
{
	int r;
	struct amdgpu_device *adev = (struct amdgpu_device *)handle;

	r = gmc_v9_0_hw_init(adev);
	if (r)
		return r;

	amdgpu_vmid_reset_all(adev);

	return 0;
}

static bool gmc_v9_0_is_idle(void *handle)
{
	/* MC is always ready in GMC v9.*/
	return true;
}

static int gmc_v9_0_wait_for_idle(void *handle)
{
	/* There is no need to wait for MC idle in GMC v9.*/
	return 0;
}

static int gmc_v9_0_soft_reset(void *handle)
{
	/* XXX for emulation.*/
	return 0;
}

static int gmc_v9_0_set_clockgating_state(void *handle,
					enum amd_clockgating_state state)
{
	struct amdgpu_device *adev = (struct amdgpu_device *)handle;

	adev->mmhub.funcs->set_clockgating(adev, state);

	athub_v1_0_set_clockgating(adev, state);

	return 0;
}

static void gmc_v9_0_get_clockgating_state(void *handle, u64 *flags)
{
	struct amdgpu_device *adev = (struct amdgpu_device *)handle;

	adev->mmhub.funcs->get_clockgating(adev, flags);

	athub_v1_0_get_clockgating(adev, flags);
}

static int gmc_v9_0_set_powergating_state(void *handle,
					enum amd_powergating_state state)
{
	return 0;
}

const struct amd_ip_funcs gmc_v9_0_ip_funcs = {
	.name = "gmc_v9_0",
	.early_init = gmc_v9_0_early_init,
	.late_init = gmc_v9_0_late_init,
	.sw_init = gmc_v9_0_sw_init,
	.sw_fini = gmc_v9_0_sw_fini,
	.hw_init = gmc_v9_0_hw_init,
	.hw_fini = gmc_v9_0_hw_fini,
	.suspend = gmc_v9_0_suspend,
	.resume = gmc_v9_0_resume,
	.is_idle = gmc_v9_0_is_idle,
	.wait_for_idle = gmc_v9_0_wait_for_idle,
	.soft_reset = gmc_v9_0_soft_reset,
	.set_clockgating_state = gmc_v9_0_set_clockgating_state,
	.set_powergating_state = gmc_v9_0_set_powergating_state,
	.get_clockgating_state = gmc_v9_0_get_clockgating_state,
};

const struct amdgpu_ip_block_version gmc_v9_0_ip_block = {
	.type = AMD_IP_BLOCK_TYPE_GMC,
	.major = 9,
	.minor = 0,
	.rev = 0,
	.funcs = &gmc_v9_0_ip_funcs,
};<|MERGE_RESOLUTION|>--- conflicted
+++ resolved
@@ -548,11 +548,7 @@
 {
 	bool retry_fault = !!(entry->src_data[1] & 0x80);
 	bool write_fault = !!(entry->src_data[1] & 0x20);
-<<<<<<< HEAD
-	uint32_t status = 0, cid = 0, rw = 0;
-=======
 	uint32_t status = 0, cid = 0, rw = 0, fed = 0;
->>>>>>> 0c383648
 	struct amdgpu_task_info *task_info;
 	struct amdgpu_vmhub *hub;
 	const char *mmhub_cid;
@@ -1461,10 +1457,6 @@
 		adev->umc.channel_offs = UMC_V12_0_PER_CHANNEL_OFFSET;
 		adev->umc.active_mask = adev->aid_mask;
 		adev->umc.retire_unit = UMC_V12_0_BAD_PAGE_NUM_PER_CHANNEL;
-<<<<<<< HEAD
-		adev->umc.channel_idx_tbl = &umc_v12_0_channel_idx_tbl[0][0][0];
-=======
->>>>>>> 0c383648
 		if (!adev->gmc.xgmi.connected_to_cpu && !adev->gmc.is_app_apu)
 			adev->umc.ras = &umc_v12_0_ras;
 		break;
