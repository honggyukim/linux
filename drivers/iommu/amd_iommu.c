--- conflicted
+++ resolved
@@ -4173,14 +4173,11 @@
 	irq_domain_free_irqs_common(domain, virq, nr_irqs);
 }
 
-<<<<<<< HEAD
-=======
 static void amd_ir_update_irte(struct irq_data *irqd, struct amd_iommu *iommu,
 			       struct amd_ir_data *ir_data,
 			       struct irq_2_irte *irte_info,
 			       struct irq_cfg *cfg);
 
->>>>>>> 141d3b1d
 static int irq_remapping_activate(struct irq_domain *domain,
 				  struct irq_data *irq_data, bool early)
 {
@@ -4189,18 +4186,12 @@
 	struct amd_iommu *iommu = amd_iommu_rlookup_table[irte_info->devid];
 	struct irq_cfg *cfg = irqd_cfg(irq_data);
 
-<<<<<<< HEAD
-	if (iommu)
-		iommu->irte_ops->activate(data->entry, irte_info->devid,
-					  irte_info->index);
-=======
 	if (!iommu)
 		return 0;
 
 	iommu->irte_ops->activate(data->entry, irte_info->devid,
 				  irte_info->index);
 	amd_ir_update_irte(irq_data, iommu, data, irte_info, cfg);
->>>>>>> 141d3b1d
 	return 0;
 }
 
