/*
 *  linux/fs/exec.c
 *
 *  Copyright (C) 1991, 1992  Linus Torvalds
 */

/*
 * #!-checking implemented by tytso.
 */
/*
 * Demand-loading implemented 01.12.91 - no need to read anything but
 * the header into memory. The inode of the executable is put into
 * "current->executable", and page faults do the actual loading. Clean.
 *
 * Once more I can proudly say that linux stood up to being changed: it
 * was less than 2 hours work to get demand-loading completely implemented.
 *
 * Demand loading changed July 1993 by Eric Youngdale.   Use mmap instead,
 * current->executable is only used by the procfs.  This allows a dispatch
 * table to check for several different types  of binary formats.  We keep
 * trying until we recognize the file or we run out of supported binary
 * formats.
 */

#include <linux/slab.h>
#include <linux/file.h>
#include <linux/fdtable.h>
#include <linux/mm.h>
#include <linux/vmacache.h>
#include <linux/stat.h>
#include <linux/fcntl.h>
#include <linux/swap.h>
#include <linux/string.h>
#include <linux/init.h>
#include <linux/pagemap.h>
#include <linux/perf_event.h>
#include <linux/highmem.h>
#include <linux/spinlock.h>
#include <linux/key.h>
#include <linux/personality.h>
#include <linux/binfmts.h>
#include <linux/utsname.h>
#include <linux/pid_namespace.h>
#include <linux/module.h>
#include <linux/namei.h>
#include <linux/mount.h>
#include <linux/security.h>
#include <linux/syscalls.h>
#include <linux/tsacct_kern.h>
#include <linux/cn_proc.h>
#include <linux/audit.h>
#include <linux/tracehook.h>
#include <linux/kmod.h>
#include <linux/fsnotify.h>
#include <linux/fs_struct.h>
#include <linux/pipe_fs_i.h>
#include <linux/oom.h>
#include <linux/compat.h>
#include <linux/vmalloc.h>

#include <linux/uaccess.h>
#include <asm/mmu_context.h>
#include <asm/tlb.h>

#include <trace/events/task.h>
#include "internal.h"

#include <trace/events/sched.h>

int suid_dumpable = 0;

static LIST_HEAD(formats);
static DEFINE_RWLOCK(binfmt_lock);

void __register_binfmt(struct linux_binfmt * fmt, int insert)
{
	BUG_ON(!fmt);
	if (WARN_ON(!fmt->load_binary))
		return;
	write_lock(&binfmt_lock);
	insert ? list_add(&fmt->lh, &formats) :
		 list_add_tail(&fmt->lh, &formats);
	write_unlock(&binfmt_lock);
}

EXPORT_SYMBOL(__register_binfmt);

void unregister_binfmt(struct linux_binfmt * fmt)
{
	write_lock(&binfmt_lock);
	list_del(&fmt->lh);
	write_unlock(&binfmt_lock);
}

EXPORT_SYMBOL(unregister_binfmt);

static inline void put_binfmt(struct linux_binfmt * fmt)
{
	module_put(fmt->module);
}

bool path_noexec(const struct path *path)
{
	return (path->mnt->mnt_flags & MNT_NOEXEC) ||
	       (path->mnt->mnt_sb->s_iflags & SB_I_NOEXEC);
}

#ifdef CONFIG_USELIB
/*
 * Note that a shared library must be both readable and executable due to
 * security reasons.
 *
 * Also note that we take the address to load from from the file itself.
 */
SYSCALL_DEFINE1(uselib, const char __user *, library)
{
	struct linux_binfmt *fmt;
	struct file *file;
	struct filename *tmp = getname(library);
	int error = PTR_ERR(tmp);
	static const struct open_flags uselib_flags = {
		.open_flag = O_LARGEFILE | O_RDONLY | __FMODE_EXEC,
		.acc_mode = MAY_READ | MAY_EXEC,
		.intent = LOOKUP_OPEN,
		.lookup_flags = LOOKUP_FOLLOW,
	};

	if (IS_ERR(tmp))
		goto out;

	file = do_filp_open(AT_FDCWD, tmp, &uselib_flags);
	putname(tmp);
	error = PTR_ERR(file);
	if (IS_ERR(file))
		goto out;

	error = -EINVAL;
	if (!S_ISREG(file_inode(file)->i_mode))
		goto exit;

	error = -EACCES;
	if (path_noexec(&file->f_path))
		goto exit;

	fsnotify_open(file);

	error = -ENOEXEC;

	read_lock(&binfmt_lock);
	list_for_each_entry(fmt, &formats, lh) {
		if (!fmt->load_shlib)
			continue;
		if (!try_module_get(fmt->module))
			continue;
		read_unlock(&binfmt_lock);
		error = fmt->load_shlib(file);
		read_lock(&binfmt_lock);
		put_binfmt(fmt);
		if (error != -ENOEXEC)
			break;
	}
	read_unlock(&binfmt_lock);
exit:
	fput(file);
out:
  	return error;
}
#endif /* #ifdef CONFIG_USELIB */

#ifdef CONFIG_MMU
/*
 * The nascent bprm->mm is not visible until exec_mmap() but it can
 * use a lot of memory, account these pages in current->mm temporary
 * for oom_badness()->get_mm_rss(). Once exec succeeds or fails, we
 * change the counter back via acct_arg_size(0).
 */
static void acct_arg_size(struct linux_binprm *bprm, unsigned long pages)
{
	struct mm_struct *mm = current->mm;
	long diff = (long)(pages - bprm->vma_pages);

	if (!mm || !diff)
		return;

	bprm->vma_pages = pages;
	add_mm_counter(mm, MM_ANONPAGES, diff);
}

static struct page *get_arg_page(struct linux_binprm *bprm, unsigned long pos,
		int write)
{
	struct page *page;
	int ret;
	unsigned int gup_flags = FOLL_FORCE;

#ifdef CONFIG_STACK_GROWSUP
	if (write) {
		ret = expand_downwards(bprm->vma, pos);
		if (ret < 0)
			return NULL;
	}
#endif

	if (write)
		gup_flags |= FOLL_WRITE;

	/*
	 * We are doing an exec().  'current' is the process
	 * doing the exec and bprm->mm is the new process's mm.
	 */
	ret = get_user_pages_remote(current, bprm->mm, pos, 1, gup_flags,
<<<<<<< HEAD
			&page, NULL);
=======
			&page, NULL, NULL);
>>>>>>> c470abd4
	if (ret <= 0)
		return NULL;

	if (write) {
		unsigned long size = bprm->vma->vm_end - bprm->vma->vm_start;
		struct rlimit *rlim;

		acct_arg_size(bprm, size / PAGE_SIZE);

		/*
		 * We've historically supported up to 32 pages (ARG_MAX)
		 * of argument strings even with small stacks
		 */
		if (size <= ARG_MAX)
			return page;

		/*
		 * Limit to 1/4-th the stack size for the argv+env strings.
		 * This ensures that:
		 *  - the remaining binfmt code will not run out of stack space,
		 *  - the program will have a reasonable amount of stack left
		 *    to work from.
		 */
		rlim = current->signal->rlim;
		if (size > ACCESS_ONCE(rlim[RLIMIT_STACK].rlim_cur) / 4) {
			put_page(page);
			return NULL;
		}
	}

	return page;
}

static void put_arg_page(struct page *page)
{
	put_page(page);
}

static void free_arg_pages(struct linux_binprm *bprm)
{
}

static void flush_arg_page(struct linux_binprm *bprm, unsigned long pos,
		struct page *page)
{
	flush_cache_page(bprm->vma, pos, page_to_pfn(page));
}

static int __bprm_mm_init(struct linux_binprm *bprm)
{
	int err;
	struct vm_area_struct *vma = NULL;
	struct mm_struct *mm = bprm->mm;

	bprm->vma = vma = kmem_cache_zalloc(vm_area_cachep, GFP_KERNEL);
	if (!vma)
		return -ENOMEM;

	if (down_write_killable(&mm->mmap_sem)) {
		err = -EINTR;
		goto err_free;
	}
	vma->vm_mm = mm;

	/*
	 * Place the stack at the largest stack address the architecture
	 * supports. Later, we'll move this to an appropriate place. We don't
	 * use STACK_TOP because that can depend on attributes which aren't
	 * configured yet.
	 */
	BUILD_BUG_ON(VM_STACK_FLAGS & VM_STACK_INCOMPLETE_SETUP);
	vma->vm_end = STACK_TOP_MAX;
	vma->vm_start = vma->vm_end - PAGE_SIZE;
	vma->vm_flags = VM_SOFTDIRTY | VM_STACK_FLAGS | VM_STACK_INCOMPLETE_SETUP;
	vma->vm_page_prot = vm_get_page_prot(vma->vm_flags);
	INIT_LIST_HEAD(&vma->anon_vma_chain);

	err = insert_vm_struct(mm, vma);
	if (err)
		goto err;

	mm->stack_vm = mm->total_vm = 1;
	arch_bprm_mm_init(mm, vma);
	up_write(&mm->mmap_sem);
	bprm->p = vma->vm_end - sizeof(void *);
	return 0;
err:
	up_write(&mm->mmap_sem);
err_free:
	bprm->vma = NULL;
	kmem_cache_free(vm_area_cachep, vma);
	return err;
}

static bool valid_arg_len(struct linux_binprm *bprm, long len)
{
	return len <= MAX_ARG_STRLEN;
}

#else

static inline void acct_arg_size(struct linux_binprm *bprm, unsigned long pages)
{
}

static struct page *get_arg_page(struct linux_binprm *bprm, unsigned long pos,
		int write)
{
	struct page *page;

	page = bprm->page[pos / PAGE_SIZE];
	if (!page && write) {
		page = alloc_page(GFP_HIGHUSER|__GFP_ZERO);
		if (!page)
			return NULL;
		bprm->page[pos / PAGE_SIZE] = page;
	}

	return page;
}

static void put_arg_page(struct page *page)
{
}

static void free_arg_page(struct linux_binprm *bprm, int i)
{
	if (bprm->page[i]) {
		__free_page(bprm->page[i]);
		bprm->page[i] = NULL;
	}
}

static void free_arg_pages(struct linux_binprm *bprm)
{
	int i;

	for (i = 0; i < MAX_ARG_PAGES; i++)
		free_arg_page(bprm, i);
}

static void flush_arg_page(struct linux_binprm *bprm, unsigned long pos,
		struct page *page)
{
}

static int __bprm_mm_init(struct linux_binprm *bprm)
{
	bprm->p = PAGE_SIZE * MAX_ARG_PAGES - sizeof(void *);
	return 0;
}

static bool valid_arg_len(struct linux_binprm *bprm, long len)
{
	return len <= bprm->p;
}

#endif /* CONFIG_MMU */

/*
 * Create a new mm_struct and populate it with a temporary stack
 * vm_area_struct.  We don't have enough context at this point to set the stack
 * flags, permissions, and offset, so we use temporary values.  We'll update
 * them later in setup_arg_pages().
 */
static int bprm_mm_init(struct linux_binprm *bprm)
{
	int err;
	struct mm_struct *mm = NULL;

	bprm->mm = mm = mm_alloc();
	err = -ENOMEM;
	if (!mm)
		goto err;

	err = __bprm_mm_init(bprm);
	if (err)
		goto err;

	return 0;

err:
	if (mm) {
		bprm->mm = NULL;
		mmdrop(mm);
	}

	return err;
}

struct user_arg_ptr {
#ifdef CONFIG_COMPAT
	bool is_compat;
#endif
	union {
		const char __user *const __user *native;
#ifdef CONFIG_COMPAT
		const compat_uptr_t __user *compat;
#endif
	} ptr;
};

static const char __user *get_user_arg_ptr(struct user_arg_ptr argv, int nr)
{
	const char __user *native;

#ifdef CONFIG_COMPAT
	if (unlikely(argv.is_compat)) {
		compat_uptr_t compat;

		if (get_user(compat, argv.ptr.compat + nr))
			return ERR_PTR(-EFAULT);

		return compat_ptr(compat);
	}
#endif

	if (get_user(native, argv.ptr.native + nr))
		return ERR_PTR(-EFAULT);

	return native;
}

/*
 * count() counts the number of strings in array ARGV.
 */
static int count(struct user_arg_ptr argv, int max)
{
	int i = 0;

	if (argv.ptr.native != NULL) {
		for (;;) {
			const char __user *p = get_user_arg_ptr(argv, i);

			if (!p)
				break;

			if (IS_ERR(p))
				return -EFAULT;

			if (i >= max)
				return -E2BIG;
			++i;

			if (fatal_signal_pending(current))
				return -ERESTARTNOHAND;
			cond_resched();
		}
	}
	return i;
}

/*
 * 'copy_strings()' copies argument/environment strings from the old
 * processes's memory to the new process's stack.  The call to get_user_pages()
 * ensures the destination page is created and not swapped out.
 */
static int copy_strings(int argc, struct user_arg_ptr argv,
			struct linux_binprm *bprm)
{
	struct page *kmapped_page = NULL;
	char *kaddr = NULL;
	unsigned long kpos = 0;
	int ret;

	while (argc-- > 0) {
		const char __user *str;
		int len;
		unsigned long pos;

		ret = -EFAULT;
		str = get_user_arg_ptr(argv, argc);
		if (IS_ERR(str))
			goto out;

		len = strnlen_user(str, MAX_ARG_STRLEN);
		if (!len)
			goto out;

		ret = -E2BIG;
		if (!valid_arg_len(bprm, len))
			goto out;

		/* We're going to work our way backwords. */
		pos = bprm->p;
		str += len;
		bprm->p -= len;

		while (len > 0) {
			int offset, bytes_to_copy;

			if (fatal_signal_pending(current)) {
				ret = -ERESTARTNOHAND;
				goto out;
			}
			cond_resched();

			offset = pos % PAGE_SIZE;
			if (offset == 0)
				offset = PAGE_SIZE;

			bytes_to_copy = offset;
			if (bytes_to_copy > len)
				bytes_to_copy = len;

			offset -= bytes_to_copy;
			pos -= bytes_to_copy;
			str -= bytes_to_copy;
			len -= bytes_to_copy;

			if (!kmapped_page || kpos != (pos & PAGE_MASK)) {
				struct page *page;

				page = get_arg_page(bprm, pos, 1);
				if (!page) {
					ret = -E2BIG;
					goto out;
				}

				if (kmapped_page) {
					flush_kernel_dcache_page(kmapped_page);
					kunmap(kmapped_page);
					put_arg_page(kmapped_page);
				}
				kmapped_page = page;
				kaddr = kmap(kmapped_page);
				kpos = pos & PAGE_MASK;
				flush_arg_page(bprm, kpos, kmapped_page);
			}
			if (copy_from_user(kaddr+offset, str, bytes_to_copy)) {
				ret = -EFAULT;
				goto out;
			}
		}
	}
	ret = 0;
out:
	if (kmapped_page) {
		flush_kernel_dcache_page(kmapped_page);
		kunmap(kmapped_page);
		put_arg_page(kmapped_page);
	}
	return ret;
}

/*
 * Like copy_strings, but get argv and its values from kernel memory.
 */
int copy_strings_kernel(int argc, const char *const *__argv,
			struct linux_binprm *bprm)
{
	int r;
	mm_segment_t oldfs = get_fs();
	struct user_arg_ptr argv = {
		.ptr.native = (const char __user *const  __user *)__argv,
	};

	set_fs(KERNEL_DS);
	r = copy_strings(argc, argv, bprm);
	set_fs(oldfs);

	return r;
}
EXPORT_SYMBOL(copy_strings_kernel);

#ifdef CONFIG_MMU

/*
 * During bprm_mm_init(), we create a temporary stack at STACK_TOP_MAX.  Once
 * the binfmt code determines where the new stack should reside, we shift it to
 * its final location.  The process proceeds as follows:
 *
 * 1) Use shift to calculate the new vma endpoints.
 * 2) Extend vma to cover both the old and new ranges.  This ensures the
 *    arguments passed to subsequent functions are consistent.
 * 3) Move vma's page tables to the new range.
 * 4) Free up any cleared pgd range.
 * 5) Shrink the vma to cover only the new range.
 */
static int shift_arg_pages(struct vm_area_struct *vma, unsigned long shift)
{
	struct mm_struct *mm = vma->vm_mm;
	unsigned long old_start = vma->vm_start;
	unsigned long old_end = vma->vm_end;
	unsigned long length = old_end - old_start;
	unsigned long new_start = old_start - shift;
	unsigned long new_end = old_end - shift;
	struct mmu_gather tlb;

	BUG_ON(new_start > new_end);

	/*
	 * ensure there are no vmas between where we want to go
	 * and where we are
	 */
	if (vma != find_vma(mm, new_start))
		return -EFAULT;

	/*
	 * cover the whole range: [new_start, old_end)
	 */
	if (vma_adjust(vma, new_start, old_end, vma->vm_pgoff, NULL))
		return -ENOMEM;

	/*
	 * move the page tables downwards, on failure we rely on
	 * process cleanup to remove whatever mess we made.
	 */
	if (length != move_page_tables(vma, old_start,
				       vma, new_start, length, false))
		return -ENOMEM;

	lru_add_drain();
	tlb_gather_mmu(&tlb, mm, old_start, old_end);
	if (new_end > old_start) {
		/*
		 * when the old and new regions overlap clear from new_end.
		 */
		free_pgd_range(&tlb, new_end, old_end, new_end,
			vma->vm_next ? vma->vm_next->vm_start : USER_PGTABLES_CEILING);
	} else {
		/*
		 * otherwise, clean from old_start; this is done to not touch
		 * the address space in [new_end, old_start) some architectures
		 * have constraints on va-space that make this illegal (IA64) -
		 * for the others its just a little faster.
		 */
		free_pgd_range(&tlb, old_start, old_end, new_end,
			vma->vm_next ? vma->vm_next->vm_start : USER_PGTABLES_CEILING);
	}
	tlb_finish_mmu(&tlb, old_start, old_end);

	/*
	 * Shrink the vma to just the new range.  Always succeeds.
	 */
	vma_adjust(vma, new_start, new_end, vma->vm_pgoff, NULL);

	return 0;
}

/*
 * Finalizes the stack vm_area_struct. The flags and permissions are updated,
 * the stack is optionally relocated, and some extra space is added.
 */
int setup_arg_pages(struct linux_binprm *bprm,
		    unsigned long stack_top,
		    int executable_stack)
{
	unsigned long ret;
	unsigned long stack_shift;
	struct mm_struct *mm = current->mm;
	struct vm_area_struct *vma = bprm->vma;
	struct vm_area_struct *prev = NULL;
	unsigned long vm_flags;
	unsigned long stack_base;
	unsigned long stack_size;
	unsigned long stack_expand;
	unsigned long rlim_stack;

#ifdef CONFIG_STACK_GROWSUP
	/* Limit stack size */
	stack_base = rlimit_max(RLIMIT_STACK);
	if (stack_base > STACK_SIZE_MAX)
		stack_base = STACK_SIZE_MAX;

	/* Add space for stack randomization. */
	stack_base += (STACK_RND_MASK << PAGE_SHIFT);

	/* Make sure we didn't let the argument array grow too large. */
	if (vma->vm_end - vma->vm_start > stack_base)
		return -ENOMEM;

	stack_base = PAGE_ALIGN(stack_top - stack_base);

	stack_shift = vma->vm_start - stack_base;
	mm->arg_start = bprm->p - stack_shift;
	bprm->p = vma->vm_end - stack_shift;
#else
	stack_top = arch_align_stack(stack_top);
	stack_top = PAGE_ALIGN(stack_top);

	if (unlikely(stack_top < mmap_min_addr) ||
	    unlikely(vma->vm_end - vma->vm_start >= stack_top - mmap_min_addr))
		return -ENOMEM;

	stack_shift = vma->vm_end - stack_top;

	bprm->p -= stack_shift;
	mm->arg_start = bprm->p;
#endif

	if (bprm->loader)
		bprm->loader -= stack_shift;
	bprm->exec -= stack_shift;

	if (down_write_killable(&mm->mmap_sem))
		return -EINTR;

	vm_flags = VM_STACK_FLAGS;

	/*
	 * Adjust stack execute permissions; explicitly enable for
	 * EXSTACK_ENABLE_X, disable for EXSTACK_DISABLE_X and leave alone
	 * (arch default) otherwise.
	 */
	if (unlikely(executable_stack == EXSTACK_ENABLE_X))
		vm_flags |= VM_EXEC;
	else if (executable_stack == EXSTACK_DISABLE_X)
		vm_flags &= ~VM_EXEC;
	vm_flags |= mm->def_flags;
	vm_flags |= VM_STACK_INCOMPLETE_SETUP;

	ret = mprotect_fixup(vma, &prev, vma->vm_start, vma->vm_end,
			vm_flags);
	if (ret)
		goto out_unlock;
	BUG_ON(prev != vma);

	/* Move stack pages down in memory. */
	if (stack_shift) {
		ret = shift_arg_pages(vma, stack_shift);
		if (ret)
			goto out_unlock;
	}

	/* mprotect_fixup is overkill to remove the temporary stack flags */
	vma->vm_flags &= ~VM_STACK_INCOMPLETE_SETUP;

	stack_expand = 131072UL; /* randomly 32*4k (or 2*64k) pages */
	stack_size = vma->vm_end - vma->vm_start;
	/*
	 * Align this down to a page boundary as expand_stack
	 * will align it up.
	 */
	rlim_stack = rlimit(RLIMIT_STACK) & PAGE_MASK;
#ifdef CONFIG_STACK_GROWSUP
	if (stack_size + stack_expand > rlim_stack)
		stack_base = vma->vm_start + rlim_stack;
	else
		stack_base = vma->vm_end + stack_expand;
#else
	if (stack_size + stack_expand > rlim_stack)
		stack_base = vma->vm_end - rlim_stack;
	else
		stack_base = vma->vm_start - stack_expand;
#endif
	current->mm->start_stack = bprm->p;
	ret = expand_stack(vma, stack_base);
	if (ret)
		ret = -EFAULT;

out_unlock:
	up_write(&mm->mmap_sem);
	return ret;
}
EXPORT_SYMBOL(setup_arg_pages);

#else

/*
 * Transfer the program arguments and environment from the holding pages
 * onto the stack. The provided stack pointer is adjusted accordingly.
 */
int transfer_args_to_stack(struct linux_binprm *bprm,
			   unsigned long *sp_location)
{
	unsigned long index, stop, sp;
	int ret = 0;

	stop = bprm->p >> PAGE_SHIFT;
	sp = *sp_location;

	for (index = MAX_ARG_PAGES - 1; index >= stop; index--) {
		unsigned int offset = index == stop ? bprm->p & ~PAGE_MASK : 0;
		char *src = kmap(bprm->page[index]) + offset;
		sp -= PAGE_SIZE - offset;
		if (copy_to_user((void *) sp, src, PAGE_SIZE - offset) != 0)
			ret = -EFAULT;
		kunmap(bprm->page[index]);
		if (ret)
			goto out;
	}

	*sp_location = sp;

out:
	return ret;
}
EXPORT_SYMBOL(transfer_args_to_stack);

#endif /* CONFIG_MMU */

static struct file *do_open_execat(int fd, struct filename *name, int flags)
{
	struct file *file;
	int err;
	struct open_flags open_exec_flags = {
		.open_flag = O_LARGEFILE | O_RDONLY | __FMODE_EXEC,
		.acc_mode = MAY_EXEC,
		.intent = LOOKUP_OPEN,
		.lookup_flags = LOOKUP_FOLLOW,
	};

	if ((flags & ~(AT_SYMLINK_NOFOLLOW | AT_EMPTY_PATH)) != 0)
		return ERR_PTR(-EINVAL);
	if (flags & AT_SYMLINK_NOFOLLOW)
		open_exec_flags.lookup_flags &= ~LOOKUP_FOLLOW;
	if (flags & AT_EMPTY_PATH)
		open_exec_flags.lookup_flags |= LOOKUP_EMPTY;

	file = do_filp_open(fd, name, &open_exec_flags);
	if (IS_ERR(file))
		goto out;

	err = -EACCES;
	if (!S_ISREG(file_inode(file)->i_mode))
		goto exit;

	if (path_noexec(&file->f_path))
		goto exit;

	err = deny_write_access(file);
	if (err)
		goto exit;

	if (name->name[0] != '\0')
		fsnotify_open(file);

out:
	return file;

exit:
	fput(file);
	return ERR_PTR(err);
}

struct file *open_exec(const char *name)
{
	struct filename *filename = getname_kernel(name);
	struct file *f = ERR_CAST(filename);

	if (!IS_ERR(filename)) {
		f = do_open_execat(AT_FDCWD, filename, 0);
		putname(filename);
	}
	return f;
}
EXPORT_SYMBOL(open_exec);

int kernel_read(struct file *file, loff_t offset,
		char *addr, unsigned long count)
{
	mm_segment_t old_fs;
	loff_t pos = offset;
	int result;

	old_fs = get_fs();
	set_fs(get_ds());
	/* The cast to a user pointer is valid due to the set_fs() */
	result = vfs_read(file, (void __user *)addr, count, &pos);
	set_fs(old_fs);
	return result;
}

EXPORT_SYMBOL(kernel_read);

int kernel_read_file(struct file *file, void **buf, loff_t *size,
		     loff_t max_size, enum kernel_read_file_id id)
{
	loff_t i_size, pos;
	ssize_t bytes = 0;
	int ret;

	if (!S_ISREG(file_inode(file)->i_mode) || max_size < 0)
		return -EINVAL;

	ret = security_kernel_read_file(file, id);
	if (ret)
		return ret;

	ret = deny_write_access(file);
	if (ret)
		return ret;

	i_size = i_size_read(file_inode(file));
	if (max_size > 0 && i_size > max_size) {
		ret = -EFBIG;
		goto out;
	}
	if (i_size <= 0) {
		ret = -EINVAL;
		goto out;
	}

	if (id != READING_FIRMWARE_PREALLOC_BUFFER)
		*buf = vmalloc(i_size);
	if (!*buf) {
		ret = -ENOMEM;
		goto out;
	}

	pos = 0;
	while (pos < i_size) {
		bytes = kernel_read(file, pos, (char *)(*buf) + pos,
				    i_size - pos);
		if (bytes < 0) {
			ret = bytes;
			goto out;
		}

		if (bytes == 0)
			break;
		pos += bytes;
	}

	if (pos != i_size) {
		ret = -EIO;
		goto out_free;
	}

	ret = security_kernel_post_read_file(file, *buf, i_size, id);
	if (!ret)
		*size = pos;

out_free:
	if (ret < 0) {
		if (id != READING_FIRMWARE_PREALLOC_BUFFER) {
			vfree(*buf);
			*buf = NULL;
		}
	}

out:
	allow_write_access(file);
	return ret;
}
EXPORT_SYMBOL_GPL(kernel_read_file);

int kernel_read_file_from_path(char *path, void **buf, loff_t *size,
			       loff_t max_size, enum kernel_read_file_id id)
{
	struct file *file;
	int ret;

	if (!path || !*path)
		return -EINVAL;

	file = filp_open(path, O_RDONLY, 0);
	if (IS_ERR(file))
		return PTR_ERR(file);

	ret = kernel_read_file(file, buf, size, max_size, id);
	fput(file);
	return ret;
}
EXPORT_SYMBOL_GPL(kernel_read_file_from_path);

int kernel_read_file_from_fd(int fd, void **buf, loff_t *size, loff_t max_size,
			     enum kernel_read_file_id id)
{
	struct fd f = fdget(fd);
	int ret = -EBADF;

	if (!f.file)
		goto out;

	ret = kernel_read_file(f.file, buf, size, max_size, id);
out:
	fdput(f);
	return ret;
}
EXPORT_SYMBOL_GPL(kernel_read_file_from_fd);

ssize_t read_code(struct file *file, unsigned long addr, loff_t pos, size_t len)
{
	ssize_t res = vfs_read(file, (void __user *)addr, len, &pos);
	if (res > 0)
		flush_icache_range(addr, addr + len);
	return res;
}
EXPORT_SYMBOL(read_code);

static int exec_mmap(struct mm_struct *mm)
{
	struct task_struct *tsk;
	struct mm_struct *old_mm, *active_mm;

	/* Notify parent that we're no longer interested in the old VM */
	tsk = current;
	old_mm = current->mm;
	mm_release(tsk, old_mm);

	if (old_mm) {
		sync_mm_rss(old_mm);
		/*
		 * Make sure that if there is a core dump in progress
		 * for the old mm, we get out and die instead of going
		 * through with the exec.  We must hold mmap_sem around
		 * checking core_state and changing tsk->mm.
		 */
		down_read(&old_mm->mmap_sem);
		if (unlikely(old_mm->core_state)) {
			up_read(&old_mm->mmap_sem);
			return -EINTR;
		}
	}
	task_lock(tsk);
	active_mm = tsk->active_mm;
	tsk->mm = mm;
	tsk->active_mm = mm;
	activate_mm(active_mm, mm);
	tsk->mm->vmacache_seqnum = 0;
	vmacache_flush(tsk);
	task_unlock(tsk);
	if (old_mm) {
		up_read(&old_mm->mmap_sem);
		BUG_ON(active_mm != old_mm);
		setmax_mm_hiwater_rss(&tsk->signal->maxrss, old_mm);
		mm_update_next_owner(old_mm);
		mmput(old_mm);
		return 0;
	}
	mmdrop(active_mm);
	return 0;
}

/*
 * This function makes sure the current process has its own signal table,
 * so that flush_signal_handlers can later reset the handlers without
 * disturbing other processes.  (Other processes might share the signal
 * table via the CLONE_SIGHAND option to clone().)
 */
static int de_thread(struct task_struct *tsk)
{
	struct signal_struct *sig = tsk->signal;
	struct sighand_struct *oldsighand = tsk->sighand;
	spinlock_t *lock = &oldsighand->siglock;

	if (thread_group_empty(tsk))
		goto no_thread_group;

	/*
	 * Kill all other threads in the thread group.
	 */
	spin_lock_irq(lock);
	if (signal_group_exit(sig)) {
		/*
		 * Another group action in progress, just
		 * return so that the signal is processed.
		 */
		spin_unlock_irq(lock);
		return -EAGAIN;
	}

	sig->group_exit_task = tsk;
	sig->notify_count = zap_other_threads(tsk);
	if (!thread_group_leader(tsk))
		sig->notify_count--;

	while (sig->notify_count) {
		__set_current_state(TASK_KILLABLE);
		spin_unlock_irq(lock);
		schedule();
		if (unlikely(__fatal_signal_pending(tsk)))
			goto killed;
		spin_lock_irq(lock);
	}
	spin_unlock_irq(lock);

	/*
	 * At this point all other threads have exited, all we have to
	 * do is to wait for the thread group leader to become inactive,
	 * and to assume its PID:
	 */
	if (!thread_group_leader(tsk)) {
		struct task_struct *leader = tsk->group_leader;

		for (;;) {
			threadgroup_change_begin(tsk);
			write_lock_irq(&tasklist_lock);
			/*
			 * Do this under tasklist_lock to ensure that
			 * exit_notify() can't miss ->group_exit_task
			 */
			sig->notify_count = -1;
			if (likely(leader->exit_state))
				break;
			__set_current_state(TASK_KILLABLE);
			write_unlock_irq(&tasklist_lock);
			threadgroup_change_end(tsk);
			schedule();
			if (unlikely(__fatal_signal_pending(tsk)))
				goto killed;
		}

		/*
		 * The only record we have of the real-time age of a
		 * process, regardless of execs it's done, is start_time.
		 * All the past CPU time is accumulated in signal_struct
		 * from sister threads now dead.  But in this non-leader
		 * exec, nothing survives from the original leader thread,
		 * whose birth marks the true age of this process now.
		 * When we take on its identity by switching to its PID, we
		 * also take its birthdate (always earlier than our own).
		 */
		tsk->start_time = leader->start_time;
		tsk->real_start_time = leader->real_start_time;

		BUG_ON(!same_thread_group(leader, tsk));
		BUG_ON(has_group_leader_pid(tsk));
		/*
		 * An exec() starts a new thread group with the
		 * TGID of the previous thread group. Rehash the
		 * two threads with a switched PID, and release
		 * the former thread group leader:
		 */

		/* Become a process group leader with the old leader's pid.
		 * The old leader becomes a thread of the this thread group.
		 * Note: The old leader also uses this pid until release_task
		 *       is called.  Odd but simple and correct.
		 */
		tsk->pid = leader->pid;
		change_pid(tsk, PIDTYPE_PID, task_pid(leader));
		transfer_pid(leader, tsk, PIDTYPE_PGID);
		transfer_pid(leader, tsk, PIDTYPE_SID);

		list_replace_rcu(&leader->tasks, &tsk->tasks);
		list_replace_init(&leader->sibling, &tsk->sibling);

		tsk->group_leader = tsk;
		leader->group_leader = tsk;

		tsk->exit_signal = SIGCHLD;
		leader->exit_signal = -1;

		BUG_ON(leader->exit_state != EXIT_ZOMBIE);
		leader->exit_state = EXIT_DEAD;

		/*
		 * We are going to release_task()->ptrace_unlink() silently,
		 * the tracer can sleep in do_wait(). EXIT_DEAD guarantees
		 * the tracer wont't block again waiting for this thread.
		 */
		if (unlikely(leader->ptrace))
			__wake_up_parent(leader, leader->parent);
		write_unlock_irq(&tasklist_lock);
		threadgroup_change_end(tsk);

		release_task(leader);
	}

	sig->group_exit_task = NULL;
	sig->notify_count = 0;

no_thread_group:
	/* we have changed execution domain */
	tsk->exit_signal = SIGCHLD;

#ifdef CONFIG_POSIX_TIMERS
	exit_itimers(sig);
	flush_itimer_signals();
#endif

	if (atomic_read(&oldsighand->count) != 1) {
		struct sighand_struct *newsighand;
		/*
		 * This ->sighand is shared with the CLONE_SIGHAND
		 * but not CLONE_THREAD task, switch to the new one.
		 */
		newsighand = kmem_cache_alloc(sighand_cachep, GFP_KERNEL);
		if (!newsighand)
			return -ENOMEM;

		atomic_set(&newsighand->count, 1);
		memcpy(newsighand->action, oldsighand->action,
		       sizeof(newsighand->action));

		write_lock_irq(&tasklist_lock);
		spin_lock(&oldsighand->siglock);
		rcu_assign_pointer(tsk->sighand, newsighand);
		spin_unlock(&oldsighand->siglock);
		write_unlock_irq(&tasklist_lock);

		__cleanup_sighand(oldsighand);
	}

	BUG_ON(!thread_group_leader(tsk));
	return 0;

killed:
	/* protects against exit_notify() and __exit_signal() */
	read_lock(&tasklist_lock);
	sig->group_exit_task = NULL;
	sig->notify_count = 0;
	read_unlock(&tasklist_lock);
	return -EAGAIN;
}

char *get_task_comm(char *buf, struct task_struct *tsk)
{
	/* buf must be at least sizeof(tsk->comm) in size */
	task_lock(tsk);
	strncpy(buf, tsk->comm, sizeof(tsk->comm));
	task_unlock(tsk);
	return buf;
}
EXPORT_SYMBOL_GPL(get_task_comm);

/*
 * These functions flushes out all traces of the currently running executable
 * so that a new one can be started
 */

void __set_task_comm(struct task_struct *tsk, const char *buf, bool exec)
{
	task_lock(tsk);
	trace_task_rename(tsk, buf);
	strlcpy(tsk->comm, buf, sizeof(tsk->comm));
	task_unlock(tsk);
	perf_event_comm(tsk, exec);
}

int flush_old_exec(struct linux_binprm * bprm)
{
	int retval;

	/*
	 * Make sure we have a private signal table and that
	 * we are unassociated from the previous thread group.
	 */
	retval = de_thread(current);
	if (retval)
		goto out;

	/*
	 * Must be called _before_ exec_mmap() as bprm->mm is
	 * not visibile until then. This also enables the update
	 * to be lockless.
	 */
	set_mm_exe_file(bprm->mm, bprm->file);

	/*
	 * Release all of the old mmap stuff
	 */
	acct_arg_size(bprm, 0);
	retval = exec_mmap(bprm->mm);
	if (retval)
		goto out;

	bprm->mm = NULL;		/* We're using it now */

	set_fs(USER_DS);
	current->flags &= ~(PF_RANDOMIZE | PF_FORKNOEXEC | PF_KTHREAD |
					PF_NOFREEZE | PF_NO_SETAFFINITY);
	flush_thread();
	current->personality &= ~bprm->per_clear;

	/*
	 * We have to apply CLOEXEC before we change whether the process is
	 * dumpable (in setup_new_exec) to avoid a race with a process in userspace
	 * trying to access the should-be-closed file descriptors of a process
	 * undergoing exec(2).
	 */
	do_close_on_exec(current->files);
	return 0;

out:
	return retval;
}
EXPORT_SYMBOL(flush_old_exec);

void would_dump(struct linux_binprm *bprm, struct file *file)
{
	struct inode *inode = file_inode(file);
	if (inode_permission(inode, MAY_READ) < 0) {
		struct user_namespace *old, *user_ns;
		bprm->interp_flags |= BINPRM_FLAGS_ENFORCE_NONDUMP;

		/* Ensure mm->user_ns contains the executable */
		user_ns = old = bprm->mm->user_ns;
		while ((user_ns != &init_user_ns) &&
		       !privileged_wrt_inode_uidgid(user_ns, inode))
			user_ns = user_ns->parent;

		if (old != user_ns) {
			bprm->mm->user_ns = get_user_ns(user_ns);
			put_user_ns(old);
		}
	}
}
EXPORT_SYMBOL(would_dump);

void setup_new_exec(struct linux_binprm * bprm)
{
	arch_pick_mmap_layout(current->mm);

	/* This is the point of no return */
	current->sas_ss_sp = current->sas_ss_size = 0;

	if (uid_eq(current_euid(), current_uid()) && gid_eq(current_egid(), current_gid()))
		set_dumpable(current->mm, SUID_DUMP_USER);
	else
		set_dumpable(current->mm, suid_dumpable);

	perf_event_exec();
	__set_task_comm(current, kbasename(bprm->filename), true);

	/* Set the new mm task size. We have to do that late because it may
	 * depend on TIF_32BIT which is only updated in flush_thread() on
	 * some architectures like powerpc
	 */
	current->mm->task_size = TASK_SIZE;

	/* install the new credentials */
	if (!uid_eq(bprm->cred->uid, current_euid()) ||
	    !gid_eq(bprm->cred->gid, current_egid())) {
		current->pdeath_signal = 0;
	} else {
		if (bprm->interp_flags & BINPRM_FLAGS_ENFORCE_NONDUMP)
			set_dumpable(current->mm, suid_dumpable);
	}

	/* An exec changes our domain. We are no longer part of the thread
	   group */
	current->self_exec_id++;
	flush_signal_handlers(current, 0);
}
EXPORT_SYMBOL(setup_new_exec);

/*
 * Prepare credentials and lock ->cred_guard_mutex.
 * install_exec_creds() commits the new creds and drops the lock.
 * Or, if exec fails before, free_bprm() should release ->cred and
 * and unlock.
 */
int prepare_bprm_creds(struct linux_binprm *bprm)
{
	if (mutex_lock_interruptible(&current->signal->cred_guard_mutex))
		return -ERESTARTNOINTR;

	bprm->cred = prepare_exec_creds();
	if (likely(bprm->cred))
		return 0;

	mutex_unlock(&current->signal->cred_guard_mutex);
	return -ENOMEM;
}

static void free_bprm(struct linux_binprm *bprm)
{
	free_arg_pages(bprm);
	if (bprm->cred) {
		mutex_unlock(&current->signal->cred_guard_mutex);
		abort_creds(bprm->cred);
	}
	if (bprm->file) {
		allow_write_access(bprm->file);
		fput(bprm->file);
	}
	/* If a binfmt changed the interp, free it. */
	if (bprm->interp != bprm->filename)
		kfree(bprm->interp);
	kfree(bprm);
}

int bprm_change_interp(char *interp, struct linux_binprm *bprm)
{
	/* If a binfmt changed the interp, free it first. */
	if (bprm->interp != bprm->filename)
		kfree(bprm->interp);
	bprm->interp = kstrdup(interp, GFP_KERNEL);
	if (!bprm->interp)
		return -ENOMEM;
	return 0;
}
EXPORT_SYMBOL(bprm_change_interp);

/*
 * install the new credentials for this executable
 */
void install_exec_creds(struct linux_binprm *bprm)
{
	security_bprm_committing_creds(bprm);

	commit_creds(bprm->cred);
	bprm->cred = NULL;

	/*
	 * Disable monitoring for regular users
	 * when executing setuid binaries. Must
	 * wait until new credentials are committed
	 * by commit_creds() above
	 */
	if (get_dumpable(current->mm) != SUID_DUMP_USER)
		perf_event_exit_task(current);
	/*
	 * cred_guard_mutex must be held at least to this point to prevent
	 * ptrace_attach() from altering our determination of the task's
	 * credentials; any time after this it may be unlocked.
	 */
	security_bprm_committed_creds(bprm);
	mutex_unlock(&current->signal->cred_guard_mutex);
}
EXPORT_SYMBOL(install_exec_creds);

/*
 * determine how safe it is to execute the proposed program
 * - the caller must hold ->cred_guard_mutex to protect against
 *   PTRACE_ATTACH or seccomp thread-sync
 */
static void check_unsafe_exec(struct linux_binprm *bprm)
{
	struct task_struct *p = current, *t;
	unsigned n_fs;

	if (p->ptrace) {
		if (ptracer_capable(p, current_user_ns()))
			bprm->unsafe |= LSM_UNSAFE_PTRACE_CAP;
		else
			bprm->unsafe |= LSM_UNSAFE_PTRACE;
	}

	/*
	 * This isn't strictly necessary, but it makes it harder for LSMs to
	 * mess up.
	 */
	if (task_no_new_privs(current))
		bprm->unsafe |= LSM_UNSAFE_NO_NEW_PRIVS;

	t = p;
	n_fs = 1;
	spin_lock(&p->fs->lock);
	rcu_read_lock();
	while_each_thread(p, t) {
		if (t->fs == p->fs)
			n_fs++;
	}
	rcu_read_unlock();

	if (p->fs->users > n_fs)
		bprm->unsafe |= LSM_UNSAFE_SHARE;
	else
		p->fs->in_exec = 1;
	spin_unlock(&p->fs->lock);
}

static void bprm_fill_uid(struct linux_binprm *bprm)
{
	struct inode *inode;
	unsigned int mode;
	kuid_t uid;
	kgid_t gid;

	/*
	 * Since this can be called multiple times (via prepare_binprm),
	 * we must clear any previous work done when setting set[ug]id
	 * bits from any earlier bprm->file uses (for example when run
	 * first for a setuid script then again for its interpreter).
	 */
	bprm->cred->euid = current_euid();
	bprm->cred->egid = current_egid();

	if (!mnt_may_suid(bprm->file->f_path.mnt))
		return;

	if (task_no_new_privs(current))
		return;

	inode = file_inode(bprm->file);
	mode = READ_ONCE(inode->i_mode);
	if (!(mode & (S_ISUID|S_ISGID)))
		return;

	/* Be careful if suid/sgid is set */
	inode_lock(inode);

	/* reload atomically mode/uid/gid now that lock held */
	mode = inode->i_mode;
	uid = inode->i_uid;
	gid = inode->i_gid;
	inode_unlock(inode);

	/* We ignore suid/sgid if there are no mappings for them in the ns */
	if (!kuid_has_mapping(bprm->cred->user_ns, uid) ||
		 !kgid_has_mapping(bprm->cred->user_ns, gid))
		return;

	if (mode & S_ISUID) {
		bprm->per_clear |= PER_CLEAR_ON_SETID;
		bprm->cred->euid = uid;
	}

	if ((mode & (S_ISGID | S_IXGRP)) == (S_ISGID | S_IXGRP)) {
		bprm->per_clear |= PER_CLEAR_ON_SETID;
		bprm->cred->egid = gid;
	}
}

/*
 * Fill the binprm structure from the inode.
 * Check permissions, then read the first 128 (BINPRM_BUF_SIZE) bytes
 *
 * This may be called multiple times for binary chains (scripts for example).
 */
int prepare_binprm(struct linux_binprm *bprm)
{
	int retval;

	bprm_fill_uid(bprm);

	/* fill in binprm security blob */
	retval = security_bprm_set_creds(bprm);
	if (retval)
		return retval;
	bprm->cred_prepared = 1;

	memset(bprm->buf, 0, BINPRM_BUF_SIZE);
	return kernel_read(bprm->file, 0, bprm->buf, BINPRM_BUF_SIZE);
}

EXPORT_SYMBOL(prepare_binprm);

/*
 * Arguments are '\0' separated strings found at the location bprm->p
 * points to; chop off the first by relocating brpm->p to right after
 * the first '\0' encountered.
 */
int remove_arg_zero(struct linux_binprm *bprm)
{
	int ret = 0;
	unsigned long offset;
	char *kaddr;
	struct page *page;

	if (!bprm->argc)
		return 0;

	do {
		offset = bprm->p & ~PAGE_MASK;
		page = get_arg_page(bprm, bprm->p, 0);
		if (!page) {
			ret = -EFAULT;
			goto out;
		}
		kaddr = kmap_atomic(page);

		for (; offset < PAGE_SIZE && kaddr[offset];
				offset++, bprm->p++)
			;

		kunmap_atomic(kaddr);
		put_arg_page(page);
	} while (offset == PAGE_SIZE);

	bprm->p++;
	bprm->argc--;
	ret = 0;

out:
	return ret;
}
EXPORT_SYMBOL(remove_arg_zero);

#define printable(c) (((c)=='\t') || ((c)=='\n') || (0x20<=(c) && (c)<=0x7e))
/*
 * cycle the list of binary formats handler, until one recognizes the image
 */
int search_binary_handler(struct linux_binprm *bprm)
{
	bool need_retry = IS_ENABLED(CONFIG_MODULES);
	struct linux_binfmt *fmt;
	int retval;

	/* This allows 4 levels of binfmt rewrites before failing hard. */
	if (bprm->recursion_depth > 5)
		return -ELOOP;

	retval = security_bprm_check(bprm);
	if (retval)
		return retval;

	retval = -ENOENT;
 retry:
	read_lock(&binfmt_lock);
	list_for_each_entry(fmt, &formats, lh) {
		if (!try_module_get(fmt->module))
			continue;
		read_unlock(&binfmt_lock);
		bprm->recursion_depth++;
		retval = fmt->load_binary(bprm);
		read_lock(&binfmt_lock);
		put_binfmt(fmt);
		bprm->recursion_depth--;
		if (retval < 0 && !bprm->mm) {
			/* we got to flush_old_exec() and failed after it */
			read_unlock(&binfmt_lock);
			force_sigsegv(SIGSEGV, current);
			return retval;
		}
		if (retval != -ENOEXEC || !bprm->file) {
			read_unlock(&binfmt_lock);
			return retval;
		}
	}
	read_unlock(&binfmt_lock);

	if (need_retry) {
		if (printable(bprm->buf[0]) && printable(bprm->buf[1]) &&
		    printable(bprm->buf[2]) && printable(bprm->buf[3]))
			return retval;
		if (request_module("binfmt-%04x", *(ushort *)(bprm->buf + 2)) < 0)
			return retval;
		need_retry = false;
		goto retry;
	}

	return retval;
}
EXPORT_SYMBOL(search_binary_handler);

static int exec_binprm(struct linux_binprm *bprm)
{
	pid_t old_pid, old_vpid;
	int ret;

	/* Need to fetch pid before load_binary changes it */
	old_pid = current->pid;
	rcu_read_lock();
	old_vpid = task_pid_nr_ns(current, task_active_pid_ns(current->parent));
	rcu_read_unlock();

	ret = search_binary_handler(bprm);
	if (ret >= 0) {
		audit_bprm(bprm);
		trace_sched_process_exec(current, old_pid, bprm);
		ptrace_event(PTRACE_EVENT_EXEC, old_vpid);
		proc_exec_connector(current);
	}

	return ret;
}

/*
 * sys_execve() executes a new program.
 */
static int do_execveat_common(int fd, struct filename *filename,
			      struct user_arg_ptr argv,
			      struct user_arg_ptr envp,
			      int flags)
{
	char *pathbuf = NULL;
	struct linux_binprm *bprm;
	struct file *file;
	struct files_struct *displaced;
	int retval;

	if (IS_ERR(filename))
		return PTR_ERR(filename);

	/*
	 * We move the actual failure in case of RLIMIT_NPROC excess from
	 * set*uid() to execve() because too many poorly written programs
	 * don't check setuid() return code.  Here we additionally recheck
	 * whether NPROC limit is still exceeded.
	 */
	if ((current->flags & PF_NPROC_EXCEEDED) &&
	    atomic_read(&current_user()->processes) > rlimit(RLIMIT_NPROC)) {
		retval = -EAGAIN;
		goto out_ret;
	}

	/* We're below the limit (still or again), so we don't want to make
	 * further execve() calls fail. */
	current->flags &= ~PF_NPROC_EXCEEDED;

	retval = unshare_files(&displaced);
	if (retval)
		goto out_ret;

	retval = -ENOMEM;
	bprm = kzalloc(sizeof(*bprm), GFP_KERNEL);
	if (!bprm)
		goto out_files;

	retval = prepare_bprm_creds(bprm);
	if (retval)
		goto out_free;

	check_unsafe_exec(bprm);
	current->in_execve = 1;

	file = do_open_execat(fd, filename, flags);
	retval = PTR_ERR(file);
	if (IS_ERR(file))
		goto out_unmark;

	sched_exec();

	bprm->file = file;
	if (fd == AT_FDCWD || filename->name[0] == '/') {
		bprm->filename = filename->name;
	} else {
		if (filename->name[0] == '\0')
			pathbuf = kasprintf(GFP_TEMPORARY, "/dev/fd/%d", fd);
		else
			pathbuf = kasprintf(GFP_TEMPORARY, "/dev/fd/%d/%s",
					    fd, filename->name);
		if (!pathbuf) {
			retval = -ENOMEM;
			goto out_unmark;
		}
		/*
		 * Record that a name derived from an O_CLOEXEC fd will be
		 * inaccessible after exec. Relies on having exclusive access to
		 * current->files (due to unshare_files above).
		 */
		if (close_on_exec(fd, rcu_dereference_raw(current->files->fdt)))
			bprm->interp_flags |= BINPRM_FLAGS_PATH_INACCESSIBLE;
		bprm->filename = pathbuf;
	}
	bprm->interp = bprm->filename;

	retval = bprm_mm_init(bprm);
	if (retval)
		goto out_unmark;

	bprm->argc = count(argv, MAX_ARG_STRINGS);
	if ((retval = bprm->argc) < 0)
		goto out;

	bprm->envc = count(envp, MAX_ARG_STRINGS);
	if ((retval = bprm->envc) < 0)
		goto out;

	retval = prepare_binprm(bprm);
	if (retval < 0)
		goto out;

	retval = copy_strings_kernel(1, &bprm->filename, bprm);
	if (retval < 0)
		goto out;

	bprm->exec = bprm->p;
	retval = copy_strings(bprm->envc, envp, bprm);
	if (retval < 0)
		goto out;

	retval = copy_strings(bprm->argc, argv, bprm);
	if (retval < 0)
		goto out;

	would_dump(bprm, bprm->file);

	retval = exec_binprm(bprm);
	if (retval < 0)
		goto out;

	/* execve succeeded */
	current->fs->in_exec = 0;
	current->in_execve = 0;
	acct_update_integrals(current);
	task_numa_free(current);
	free_bprm(bprm);
	kfree(pathbuf);
	putname(filename);
	if (displaced)
		put_files_struct(displaced);
	return retval;

out:
	if (bprm->mm) {
		acct_arg_size(bprm, 0);
		mmput(bprm->mm);
	}

out_unmark:
	current->fs->in_exec = 0;
	current->in_execve = 0;

out_free:
	free_bprm(bprm);
	kfree(pathbuf);

out_files:
	if (displaced)
		reset_files_struct(displaced);
out_ret:
	putname(filename);
	return retval;
}

int do_execve(struct filename *filename,
	const char __user *const __user *__argv,
	const char __user *const __user *__envp)
{
	struct user_arg_ptr argv = { .ptr.native = __argv };
	struct user_arg_ptr envp = { .ptr.native = __envp };
	return do_execveat_common(AT_FDCWD, filename, argv, envp, 0);
}

int do_execveat(int fd, struct filename *filename,
		const char __user *const __user *__argv,
		const char __user *const __user *__envp,
		int flags)
{
	struct user_arg_ptr argv = { .ptr.native = __argv };
	struct user_arg_ptr envp = { .ptr.native = __envp };

	return do_execveat_common(fd, filename, argv, envp, flags);
}

#ifdef CONFIG_COMPAT
static int compat_do_execve(struct filename *filename,
	const compat_uptr_t __user *__argv,
	const compat_uptr_t __user *__envp)
{
	struct user_arg_ptr argv = {
		.is_compat = true,
		.ptr.compat = __argv,
	};
	struct user_arg_ptr envp = {
		.is_compat = true,
		.ptr.compat = __envp,
	};
	return do_execveat_common(AT_FDCWD, filename, argv, envp, 0);
}

static int compat_do_execveat(int fd, struct filename *filename,
			      const compat_uptr_t __user *__argv,
			      const compat_uptr_t __user *__envp,
			      int flags)
{
	struct user_arg_ptr argv = {
		.is_compat = true,
		.ptr.compat = __argv,
	};
	struct user_arg_ptr envp = {
		.is_compat = true,
		.ptr.compat = __envp,
	};
	return do_execveat_common(fd, filename, argv, envp, flags);
}
#endif

void set_binfmt(struct linux_binfmt *new)
{
	struct mm_struct *mm = current->mm;

	if (mm->binfmt)
		module_put(mm->binfmt->module);

	mm->binfmt = new;
	if (new)
		__module_get(new->module);
}
EXPORT_SYMBOL(set_binfmt);

/*
 * set_dumpable stores three-value SUID_DUMP_* into mm->flags.
 */
void set_dumpable(struct mm_struct *mm, int value)
{
	unsigned long old, new;

	if (WARN_ON((unsigned)value > SUID_DUMP_ROOT))
		return;

	do {
		old = ACCESS_ONCE(mm->flags);
		new = (old & ~MMF_DUMPABLE_MASK) | value;
	} while (cmpxchg(&mm->flags, old, new) != old);
}

SYSCALL_DEFINE3(execve,
		const char __user *, filename,
		const char __user *const __user *, argv,
		const char __user *const __user *, envp)
{
	return do_execve(getname(filename), argv, envp);
}

SYSCALL_DEFINE5(execveat,
		int, fd, const char __user *, filename,
		const char __user *const __user *, argv,
		const char __user *const __user *, envp,
		int, flags)
{
	int lookup_flags = (flags & AT_EMPTY_PATH) ? LOOKUP_EMPTY : 0;

	return do_execveat(fd,
			   getname_flags(filename, lookup_flags, NULL),
			   argv, envp, flags);
}

#ifdef CONFIG_COMPAT
COMPAT_SYSCALL_DEFINE3(execve, const char __user *, filename,
	const compat_uptr_t __user *, argv,
	const compat_uptr_t __user *, envp)
{
	return compat_do_execve(getname(filename), argv, envp);
}

COMPAT_SYSCALL_DEFINE5(execveat, int, fd,
		       const char __user *, filename,
		       const compat_uptr_t __user *, argv,
		       const compat_uptr_t __user *, envp,
		       int,  flags)
{
	int lookup_flags = (flags & AT_EMPTY_PATH) ? LOOKUP_EMPTY : 0;

	return compat_do_execveat(fd,
				  getname_flags(filename, lookup_flags, NULL),
				  argv, envp, flags);
}
#endif<|MERGE_RESOLUTION|>--- conflicted
+++ resolved
@@ -209,11 +209,7 @@
 	 * doing the exec and bprm->mm is the new process's mm.
 	 */
 	ret = get_user_pages_remote(current, bprm->mm, pos, 1, gup_flags,
-<<<<<<< HEAD
-			&page, NULL);
-=======
 			&page, NULL, NULL);
->>>>>>> c470abd4
 	if (ret <= 0)
 		return NULL;
 
