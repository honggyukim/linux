--- conflicted
+++ resolved
@@ -613,11 +613,7 @@
 				fs_err(sdp, "Error %d syncing glock \n", ret);
 				gfs2_dump_glock(NULL, gl, true);
 			}
-<<<<<<< HEAD
-			return;
-=======
 			goto skip_inval;
->>>>>>> 358c7c61
 		}
 	}
 	if (test_bit(GLF_INVALIDATE_IN_PROGRESS, &gl->gl_flags)) {
@@ -726,9 +722,6 @@
 		if (find_first_holder(gl))
 			goto out_unlock;
 		if (nonblock)
-			goto out_sched;
-		smp_mb();
-		if (atomic_read(&gl->gl_revokes) != 0)
 			goto out_sched;
 		set_bit(GLF_DEMOTE_IN_PROGRESS, &gl->gl_flags);
 		GLOCK_BUG_ON(gl, gl->gl_demote_state == LM_ST_EXCLUSIVE);
