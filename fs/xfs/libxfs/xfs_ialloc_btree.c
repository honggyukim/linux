--- conflicted
+++ resolved
@@ -745,11 +745,7 @@
 	struct xfs_btree_cur	*cur;
 	int			error;
 
-<<<<<<< HEAD
-	error = xfs_ialloc_read_agi(pag, tp, &agbp);
-=======
 	error = xfs_ialloc_read_agi(pag, tp, 0, &agbp);
->>>>>>> 0c383648
 	if (error)
 		return error;
 
