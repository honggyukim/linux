--- conflicted
+++ resolved
@@ -25,15 +25,7 @@
 	u32 priomap[];
 };
 
-<<<<<<< HEAD
-extern void sock_update_netprioidx(struct sock *sk);
-=======
-struct cgroup_netprio_state {
-	struct cgroup_subsys_state css;
-};
-
 void sock_update_netprioidx(struct sock *sk);
->>>>>>> 0d40f75b
 
 #if IS_BUILTIN(CONFIG_NETPRIO_CGROUP)
 
