--- conflicted
+++ resolved
@@ -707,11 +707,7 @@
 	}
 
 	prev_class = p->sched_class;
-<<<<<<< HEAD
-	next_class = __setscheduler_class(p, newprio);
-=======
 	next_class = __setscheduler_class(policy, newprio);
->>>>>>> 82ff5abc
 
 	if (prev_class != next_class && p->se.sched_delayed)
 		dequeue_task(rq, p, DEQUEUE_SLEEP | DEQUEUE_DELAYED | DEQUEUE_NOCLOCK);
