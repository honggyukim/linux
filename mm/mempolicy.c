--- conflicted
+++ resolved
@@ -2196,7 +2196,6 @@
 }
 EXPORT_SYMBOL(alloc_pages);
 
-<<<<<<< HEAD
 struct folio *folio_alloc(gfp_t gfp, unsigned order)
 {
 	struct page *page = alloc_pages(gfp | __GFP_COMP, order);
@@ -2206,7 +2205,7 @@
 	return (struct folio *)page;
 }
 EXPORT_SYMBOL(folio_alloc);
-=======
+
 static unsigned long alloc_pages_bulk_array_interleave(gfp_t gfp,
 		struct mempolicy *pol, unsigned long nr_pages,
 		struct page **page_array)
@@ -2288,7 +2287,6 @@
 				  policy_nodemask(gfp, pol), nr_pages, NULL,
 				  page_array);
 }
->>>>>>> 658f9ae7
 
 int vma_dup_policy(struct vm_area_struct *src, struct vm_area_struct *dst)
 {
