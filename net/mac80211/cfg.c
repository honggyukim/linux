/*
 * mac80211 configuration hooks for cfg80211
 *
 * Copyright 2006-2010	Johannes Berg <johannes@sipsolutions.net>
 *
 * This file is GPLv2 as found in COPYING.
 */

#include <linux/ieee80211.h>
#include <linux/nl80211.h>
#include <linux/rtnetlink.h>
#include <linux/slab.h>
#include <net/net_namespace.h>
#include <linux/rcupdate.h>
#include <linux/if_ether.h>
#include <net/cfg80211.h>
#include "ieee80211_i.h"
#include "driver-ops.h"
#include "cfg.h"
#include "rate.h"
#include "mesh.h"

static struct net_device *ieee80211_add_iface(struct wiphy *wiphy, char *name,
					      enum nl80211_iftype type,
					      u32 *flags,
					      struct vif_params *params)
{
	struct ieee80211_local *local = wiphy_priv(wiphy);
	struct net_device *dev;
	struct ieee80211_sub_if_data *sdata;
	int err;

	err = ieee80211_if_add(local, name, &dev, type, params);
	if (err)
		return ERR_PTR(err);

	if (type == NL80211_IFTYPE_MONITOR && flags) {
		sdata = IEEE80211_DEV_TO_SUB_IF(dev);
		sdata->u.mntr_flags = *flags;
	}

	return dev;
}

static int ieee80211_del_iface(struct wiphy *wiphy, struct net_device *dev)
{
	ieee80211_if_remove(IEEE80211_DEV_TO_SUB_IF(dev));

	return 0;
}

static int ieee80211_change_iface(struct wiphy *wiphy,
				  struct net_device *dev,
				  enum nl80211_iftype type, u32 *flags,
				  struct vif_params *params)
{
	struct ieee80211_sub_if_data *sdata = IEEE80211_DEV_TO_SUB_IF(dev);
	int ret;

	ret = ieee80211_if_change_type(sdata, type);
	if (ret)
		return ret;

	if (type == NL80211_IFTYPE_AP_VLAN &&
	    params && params->use_4addr == 0)
		RCU_INIT_POINTER(sdata->u.vlan.sta, NULL);
	else if (type == NL80211_IFTYPE_STATION &&
		 params && params->use_4addr >= 0)
		sdata->u.mgd.use_4addr = params->use_4addr;

	if (sdata->vif.type == NL80211_IFTYPE_MONITOR && flags) {
		struct ieee80211_local *local = sdata->local;

		if (ieee80211_sdata_running(sdata)) {
			/*
			 * Prohibit MONITOR_FLAG_COOK_FRAMES to be
			 * changed while the interface is up.
			 * Else we would need to add a lot of cruft
			 * to update everything:
			 *	cooked_mntrs, monitor and all fif_* counters
			 *	reconfigure hardware
			 */
			if ((*flags & MONITOR_FLAG_COOK_FRAMES) !=
			    (sdata->u.mntr_flags & MONITOR_FLAG_COOK_FRAMES))
				return -EBUSY;

			ieee80211_adjust_monitor_flags(sdata, -1);
			sdata->u.mntr_flags = *flags;
			ieee80211_adjust_monitor_flags(sdata, 1);

			ieee80211_configure_filter(local);
		} else {
			/*
			 * Because the interface is down, ieee80211_do_stop
			 * and ieee80211_do_open take care of "everything"
			 * mentioned in the comment above.
			 */
			sdata->u.mntr_flags = *flags;
		}
	}

	return 0;
}

static int ieee80211_set_noack_map(struct wiphy *wiphy,
				  struct net_device *dev,
				  u16 noack_map)
{
	struct ieee80211_sub_if_data *sdata = IEEE80211_DEV_TO_SUB_IF(dev);

	sdata->noack_map = noack_map;
	return 0;
}

static int ieee80211_add_key(struct wiphy *wiphy, struct net_device *dev,
			     u8 key_idx, bool pairwise, const u8 *mac_addr,
			     struct key_params *params)
{
	struct ieee80211_sub_if_data *sdata = IEEE80211_DEV_TO_SUB_IF(dev);
	struct sta_info *sta = NULL;
	struct ieee80211_key *key;
	int err;

	if (!ieee80211_sdata_running(sdata))
		return -ENETDOWN;

	/* reject WEP and TKIP keys if WEP failed to initialize */
	switch (params->cipher) {
	case WLAN_CIPHER_SUITE_WEP40:
	case WLAN_CIPHER_SUITE_TKIP:
	case WLAN_CIPHER_SUITE_WEP104:
		if (IS_ERR(sdata->local->wep_tx_tfm))
			return -EINVAL;
		break;
	default:
		break;
	}

	key = ieee80211_key_alloc(params->cipher, key_idx, params->key_len,
				  params->key, params->seq_len, params->seq);
	if (IS_ERR(key))
		return PTR_ERR(key);

	if (pairwise)
		key->conf.flags |= IEEE80211_KEY_FLAG_PAIRWISE;

	mutex_lock(&sdata->local->sta_mtx);

	if (mac_addr) {
		if (ieee80211_vif_is_mesh(&sdata->vif))
			sta = sta_info_get(sdata, mac_addr);
		else
			sta = sta_info_get_bss(sdata, mac_addr);
		if (!sta) {
			ieee80211_key_free(sdata->local, key);
			err = -ENOENT;
			goto out_unlock;
		}
	}

	err = ieee80211_key_link(key, sdata, sta);
	if (err)
		ieee80211_key_free(sdata->local, key);

 out_unlock:
	mutex_unlock(&sdata->local->sta_mtx);

	return err;
}

static int ieee80211_del_key(struct wiphy *wiphy, struct net_device *dev,
			     u8 key_idx, bool pairwise, const u8 *mac_addr)
{
	struct ieee80211_sub_if_data *sdata = IEEE80211_DEV_TO_SUB_IF(dev);
	struct ieee80211_local *local = sdata->local;
	struct sta_info *sta;
	struct ieee80211_key *key = NULL;
	int ret;

	mutex_lock(&local->sta_mtx);
	mutex_lock(&local->key_mtx);

	if (mac_addr) {
		ret = -ENOENT;

		sta = sta_info_get_bss(sdata, mac_addr);
		if (!sta)
			goto out_unlock;

		if (pairwise)
			key = key_mtx_dereference(local, sta->ptk);
		else
			key = key_mtx_dereference(local, sta->gtk[key_idx]);
	} else
		key = key_mtx_dereference(local, sdata->keys[key_idx]);

	if (!key) {
		ret = -ENOENT;
		goto out_unlock;
	}

	__ieee80211_key_free(key);

	ret = 0;
 out_unlock:
	mutex_unlock(&local->key_mtx);
	mutex_unlock(&local->sta_mtx);

	return ret;
}

static int ieee80211_get_key(struct wiphy *wiphy, struct net_device *dev,
			     u8 key_idx, bool pairwise, const u8 *mac_addr,
			     void *cookie,
			     void (*callback)(void *cookie,
					      struct key_params *params))
{
	struct ieee80211_sub_if_data *sdata;
	struct sta_info *sta = NULL;
	u8 seq[6] = {0};
	struct key_params params;
	struct ieee80211_key *key = NULL;
	u64 pn64;
	u32 iv32;
	u16 iv16;
	int err = -ENOENT;

	sdata = IEEE80211_DEV_TO_SUB_IF(dev);

	rcu_read_lock();

	if (mac_addr) {
		sta = sta_info_get_bss(sdata, mac_addr);
		if (!sta)
			goto out;

		if (pairwise)
			key = rcu_dereference(sta->ptk);
		else if (key_idx < NUM_DEFAULT_KEYS)
			key = rcu_dereference(sta->gtk[key_idx]);
	} else
		key = rcu_dereference(sdata->keys[key_idx]);

	if (!key)
		goto out;

	memset(&params, 0, sizeof(params));

	params.cipher = key->conf.cipher;

	switch (key->conf.cipher) {
	case WLAN_CIPHER_SUITE_TKIP:
		iv32 = key->u.tkip.tx.iv32;
		iv16 = key->u.tkip.tx.iv16;

		if (key->flags & KEY_FLAG_UPLOADED_TO_HARDWARE)
			drv_get_tkip_seq(sdata->local,
					 key->conf.hw_key_idx,
					 &iv32, &iv16);

		seq[0] = iv16 & 0xff;
		seq[1] = (iv16 >> 8) & 0xff;
		seq[2] = iv32 & 0xff;
		seq[3] = (iv32 >> 8) & 0xff;
		seq[4] = (iv32 >> 16) & 0xff;
		seq[5] = (iv32 >> 24) & 0xff;
		params.seq = seq;
		params.seq_len = 6;
		break;
	case WLAN_CIPHER_SUITE_CCMP:
		pn64 = atomic64_read(&key->u.ccmp.tx_pn);
		seq[0] = pn64;
		seq[1] = pn64 >> 8;
		seq[2] = pn64 >> 16;
		seq[3] = pn64 >> 24;
		seq[4] = pn64 >> 32;
		seq[5] = pn64 >> 40;
		params.seq = seq;
		params.seq_len = 6;
		break;
	case WLAN_CIPHER_SUITE_AES_CMAC:
		pn64 = atomic64_read(&key->u.aes_cmac.tx_pn);
		seq[0] = pn64;
		seq[1] = pn64 >> 8;
		seq[2] = pn64 >> 16;
		seq[3] = pn64 >> 24;
		seq[4] = pn64 >> 32;
		seq[5] = pn64 >> 40;
		params.seq = seq;
		params.seq_len = 6;
		break;
	}

	params.key = key->conf.key;
	params.key_len = key->conf.keylen;

	callback(cookie, &params);
	err = 0;

 out:
	rcu_read_unlock();
	return err;
}

static int ieee80211_config_default_key(struct wiphy *wiphy,
					struct net_device *dev,
					u8 key_idx, bool uni,
					bool multi)
{
	struct ieee80211_sub_if_data *sdata = IEEE80211_DEV_TO_SUB_IF(dev);

	ieee80211_set_default_key(sdata, key_idx, uni, multi);

	return 0;
}

static int ieee80211_config_default_mgmt_key(struct wiphy *wiphy,
					     struct net_device *dev,
					     u8 key_idx)
{
	struct ieee80211_sub_if_data *sdata = IEEE80211_DEV_TO_SUB_IF(dev);

	ieee80211_set_default_mgmt_key(sdata, key_idx);

	return 0;
}

static void rate_idx_to_bitrate(struct rate_info *rate, struct sta_info *sta, int idx)
{
	if (!(rate->flags & RATE_INFO_FLAGS_MCS)) {
		struct ieee80211_supported_band *sband;
		sband = sta->local->hw.wiphy->bands[
				sta->local->hw.conf.channel->band];
		rate->legacy = sband->bitrates[idx].bitrate;
	} else
		rate->mcs = idx;
}

void sta_set_rate_info_tx(struct sta_info *sta,
			  const struct ieee80211_tx_rate *rate,
			  struct rate_info *rinfo)
{
	rinfo->flags = 0;
	if (rate->flags & IEEE80211_TX_RC_MCS)
		rinfo->flags |= RATE_INFO_FLAGS_MCS;
	if (rate->flags & IEEE80211_TX_RC_40_MHZ_WIDTH)
		rinfo->flags |= RATE_INFO_FLAGS_40_MHZ_WIDTH;
	if (rate->flags & IEEE80211_TX_RC_SHORT_GI)
		rinfo->flags |= RATE_INFO_FLAGS_SHORT_GI;
	rate_idx_to_bitrate(rinfo, sta, rate->idx);
}

static void sta_set_sinfo(struct sta_info *sta, struct station_info *sinfo)
{
	struct ieee80211_sub_if_data *sdata = sta->sdata;
	struct ieee80211_local *local = sdata->local;
	struct timespec uptime;

	sinfo->generation = sdata->local->sta_generation;

	sinfo->filled = STATION_INFO_INACTIVE_TIME |
			STATION_INFO_RX_BYTES |
			STATION_INFO_TX_BYTES |
			STATION_INFO_RX_PACKETS |
			STATION_INFO_TX_PACKETS |
			STATION_INFO_TX_RETRIES |
			STATION_INFO_TX_FAILED |
			STATION_INFO_TX_BITRATE |
			STATION_INFO_RX_BITRATE |
			STATION_INFO_RX_DROP_MISC |
			STATION_INFO_BSS_PARAM |
			STATION_INFO_CONNECTED_TIME |
			STATION_INFO_STA_FLAGS |
			STATION_INFO_BEACON_LOSS_COUNT;

	do_posix_clock_monotonic_gettime(&uptime);
	sinfo->connected_time = uptime.tv_sec - sta->last_connected;

	sinfo->inactive_time = jiffies_to_msecs(jiffies - sta->last_rx);
	sinfo->rx_bytes = sta->rx_bytes;
	sinfo->tx_bytes = sta->tx_bytes;
	sinfo->rx_packets = sta->rx_packets;
	sinfo->tx_packets = sta->tx_packets;
	sinfo->tx_retries = sta->tx_retry_count;
	sinfo->tx_failed = sta->tx_retry_failed;
	sinfo->rx_dropped_misc = sta->rx_dropped;
	sinfo->beacon_loss_count = sta->beacon_loss_count;

	if ((sta->local->hw.flags & IEEE80211_HW_SIGNAL_DBM) ||
	    (sta->local->hw.flags & IEEE80211_HW_SIGNAL_UNSPEC)) {
		sinfo->filled |= STATION_INFO_SIGNAL | STATION_INFO_SIGNAL_AVG;
		if (!local->ops->get_rssi ||
		    drv_get_rssi(local, sdata, &sta->sta, &sinfo->signal))
			sinfo->signal = (s8)sta->last_signal;
		sinfo->signal_avg = (s8) -ewma_read(&sta->avg_signal);
	}

	sta_set_rate_info_tx(sta, &sta->last_tx_rate, &sinfo->txrate);

	sinfo->rxrate.flags = 0;
	if (sta->last_rx_rate_flag & RX_FLAG_HT)
		sinfo->rxrate.flags |= RATE_INFO_FLAGS_MCS;
	if (sta->last_rx_rate_flag & RX_FLAG_40MHZ)
		sinfo->rxrate.flags |= RATE_INFO_FLAGS_40_MHZ_WIDTH;
	if (sta->last_rx_rate_flag & RX_FLAG_SHORT_GI)
		sinfo->rxrate.flags |= RATE_INFO_FLAGS_SHORT_GI;
	rate_idx_to_bitrate(&sinfo->rxrate, sta, sta->last_rx_rate_idx);

	if (ieee80211_vif_is_mesh(&sdata->vif)) {
#ifdef CONFIG_MAC80211_MESH
		sinfo->filled |= STATION_INFO_LLID |
				 STATION_INFO_PLID |
				 STATION_INFO_PLINK_STATE;

		sinfo->llid = le16_to_cpu(sta->llid);
		sinfo->plid = le16_to_cpu(sta->plid);
		sinfo->plink_state = sta->plink_state;
		if (test_sta_flag(sta, WLAN_STA_TOFFSET_KNOWN)) {
			sinfo->filled |= STATION_INFO_T_OFFSET;
			sinfo->t_offset = sta->t_offset;
		}
#endif
	}

	sinfo->bss_param.flags = 0;
	if (sdata->vif.bss_conf.use_cts_prot)
		sinfo->bss_param.flags |= BSS_PARAM_FLAGS_CTS_PROT;
	if (sdata->vif.bss_conf.use_short_preamble)
		sinfo->bss_param.flags |= BSS_PARAM_FLAGS_SHORT_PREAMBLE;
	if (sdata->vif.bss_conf.use_short_slot)
		sinfo->bss_param.flags |= BSS_PARAM_FLAGS_SHORT_SLOT_TIME;
	sinfo->bss_param.dtim_period = sdata->local->hw.conf.ps_dtim_period;
	sinfo->bss_param.beacon_interval = sdata->vif.bss_conf.beacon_int;

	sinfo->sta_flags.set = 0;
	sinfo->sta_flags.mask = BIT(NL80211_STA_FLAG_AUTHORIZED) |
				BIT(NL80211_STA_FLAG_SHORT_PREAMBLE) |
				BIT(NL80211_STA_FLAG_WME) |
				BIT(NL80211_STA_FLAG_MFP) |
				BIT(NL80211_STA_FLAG_AUTHENTICATED) |
				BIT(NL80211_STA_FLAG_TDLS_PEER);
	if (test_sta_flag(sta, WLAN_STA_AUTHORIZED))
		sinfo->sta_flags.set |= BIT(NL80211_STA_FLAG_AUTHORIZED);
	if (test_sta_flag(sta, WLAN_STA_SHORT_PREAMBLE))
		sinfo->sta_flags.set |= BIT(NL80211_STA_FLAG_SHORT_PREAMBLE);
	if (test_sta_flag(sta, WLAN_STA_WME))
		sinfo->sta_flags.set |= BIT(NL80211_STA_FLAG_WME);
	if (test_sta_flag(sta, WLAN_STA_MFP))
		sinfo->sta_flags.set |= BIT(NL80211_STA_FLAG_MFP);
	if (test_sta_flag(sta, WLAN_STA_AUTH))
		sinfo->sta_flags.set |= BIT(NL80211_STA_FLAG_AUTHENTICATED);
	if (test_sta_flag(sta, WLAN_STA_TDLS_PEER))
		sinfo->sta_flags.set |= BIT(NL80211_STA_FLAG_TDLS_PEER);
}

static const char ieee80211_gstrings_sta_stats[][ETH_GSTRING_LEN] = {
	"rx_packets", "rx_bytes", "wep_weak_iv_count",
	"rx_duplicates", "rx_fragments", "rx_dropped",
	"tx_packets", "tx_bytes", "tx_fragments",
	"tx_filtered", "tx_retry_failed", "tx_retries",
	"beacon_loss", "sta_state", "txrate", "rxrate", "signal",
	"channel", "noise", "ch_time", "ch_time_busy",
	"ch_time_ext_busy", "ch_time_rx", "ch_time_tx"
};
#define STA_STATS_LEN	ARRAY_SIZE(ieee80211_gstrings_sta_stats)

static int ieee80211_get_et_sset_count(struct wiphy *wiphy,
				       struct net_device *dev,
				       int sset)
{
	struct ieee80211_sub_if_data *sdata = IEEE80211_DEV_TO_SUB_IF(dev);
	int rv = 0;

	if (sset == ETH_SS_STATS)
		rv += STA_STATS_LEN;

	rv += drv_get_et_sset_count(sdata, sset);

	if (rv == 0)
		return -EOPNOTSUPP;
	return rv;
}

static void ieee80211_get_et_stats(struct wiphy *wiphy,
				   struct net_device *dev,
				   struct ethtool_stats *stats,
				   u64 *data)
{
	struct ieee80211_sub_if_data *sdata = IEEE80211_DEV_TO_SUB_IF(dev);
	struct sta_info *sta;
	struct ieee80211_local *local = sdata->local;
	struct station_info sinfo;
	struct survey_info survey;
	int i, q;
#define STA_STATS_SURVEY_LEN 7

	memset(data, 0, sizeof(u64) * STA_STATS_LEN);

#define ADD_STA_STATS(sta)				\
	do {						\
		data[i++] += sta->rx_packets;		\
		data[i++] += sta->rx_bytes;		\
		data[i++] += sta->wep_weak_iv_count;	\
		data[i++] += sta->num_duplicates;	\
		data[i++] += sta->rx_fragments;		\
		data[i++] += sta->rx_dropped;		\
							\
		data[i++] += sta->tx_packets;		\
		data[i++] += sta->tx_bytes;		\
		data[i++] += sta->tx_fragments;		\
		data[i++] += sta->tx_filtered_count;	\
		data[i++] += sta->tx_retry_failed;	\
		data[i++] += sta->tx_retry_count;	\
		data[i++] += sta->beacon_loss_count;	\
	} while (0)

	/* For Managed stations, find the single station based on BSSID
	 * and use that.  For interface types, iterate through all available
	 * stations and add stats for any station that is assigned to this
	 * network device.
	 */

	mutex_lock(&local->sta_mtx);

	if (sdata->vif.type == NL80211_IFTYPE_STATION) {
		sta = sta_info_get_bss(sdata, sdata->u.mgd.bssid);

		if (!(sta && !WARN_ON(sta->sdata->dev != dev)))
			goto do_survey;

		i = 0;
		ADD_STA_STATS(sta);

		data[i++] = sta->sta_state;

		sinfo.filled = 0;
		sta_set_sinfo(sta, &sinfo);

		if (sinfo.filled & STATION_INFO_TX_BITRATE)
			data[i] = 100000 *
				cfg80211_calculate_bitrate(&sinfo.txrate);
		i++;
		if (sinfo.filled & STATION_INFO_RX_BITRATE)
			data[i] = 100000 *
				cfg80211_calculate_bitrate(&sinfo.rxrate);
		i++;

		if (sinfo.filled & STATION_INFO_SIGNAL_AVG)
			data[i] = (u8)sinfo.signal_avg;
		i++;
	} else {
		list_for_each_entry(sta, &local->sta_list, list) {
			/* Make sure this station belongs to the proper dev */
			if (sta->sdata->dev != dev)
				continue;

			i = 0;
			ADD_STA_STATS(sta);
		}
	}

do_survey:
	i = STA_STATS_LEN - STA_STATS_SURVEY_LEN;
	/* Get survey stats for current channel */
	q = 0;
	while (true) {
		survey.filled = 0;
		if (drv_get_survey(local, q, &survey) != 0) {
			survey.filled = 0;
			break;
		}

		if (survey.channel &&
		    (local->oper_channel->center_freq ==
		     survey.channel->center_freq))
			break;
		q++;
	}

	if (survey.filled)
		data[i++] = survey.channel->center_freq;
	else
		data[i++] = 0;
	if (survey.filled & SURVEY_INFO_NOISE_DBM)
		data[i++] = (u8)survey.noise;
	else
		data[i++] = -1LL;
	if (survey.filled & SURVEY_INFO_CHANNEL_TIME)
		data[i++] = survey.channel_time;
	else
		data[i++] = -1LL;
	if (survey.filled & SURVEY_INFO_CHANNEL_TIME_BUSY)
		data[i++] = survey.channel_time_busy;
	else
		data[i++] = -1LL;
	if (survey.filled & SURVEY_INFO_CHANNEL_TIME_EXT_BUSY)
		data[i++] = survey.channel_time_ext_busy;
	else
		data[i++] = -1LL;
	if (survey.filled & SURVEY_INFO_CHANNEL_TIME_RX)
		data[i++] = survey.channel_time_rx;
	else
		data[i++] = -1LL;
	if (survey.filled & SURVEY_INFO_CHANNEL_TIME_TX)
		data[i++] = survey.channel_time_tx;
	else
		data[i++] = -1LL;

	mutex_unlock(&local->sta_mtx);

	if (WARN_ON(i != STA_STATS_LEN))
		return;

	drv_get_et_stats(sdata, stats, &(data[STA_STATS_LEN]));
}

static void ieee80211_get_et_strings(struct wiphy *wiphy,
				     struct net_device *dev,
				     u32 sset, u8 *data)
{
	struct ieee80211_sub_if_data *sdata = IEEE80211_DEV_TO_SUB_IF(dev);
	int sz_sta_stats = 0;

	if (sset == ETH_SS_STATS) {
		sz_sta_stats = sizeof(ieee80211_gstrings_sta_stats);
		memcpy(data, *ieee80211_gstrings_sta_stats, sz_sta_stats);
	}
	drv_get_et_strings(sdata, sset, &(data[sz_sta_stats]));
}

static int ieee80211_dump_station(struct wiphy *wiphy, struct net_device *dev,
				 int idx, u8 *mac, struct station_info *sinfo)
{
	struct ieee80211_sub_if_data *sdata = IEEE80211_DEV_TO_SUB_IF(dev);
	struct ieee80211_local *local = sdata->local;
	struct sta_info *sta;
	int ret = -ENOENT;

	mutex_lock(&local->sta_mtx);

	sta = sta_info_get_by_idx(sdata, idx);
	if (sta) {
		ret = 0;
		memcpy(mac, sta->sta.addr, ETH_ALEN);
		sta_set_sinfo(sta, sinfo);
	}

	mutex_unlock(&local->sta_mtx);

	return ret;
}

static int ieee80211_dump_survey(struct wiphy *wiphy, struct net_device *dev,
				 int idx, struct survey_info *survey)
{
	struct ieee80211_local *local = wdev_priv(dev->ieee80211_ptr);

	return drv_get_survey(local, idx, survey);
}

static int ieee80211_get_station(struct wiphy *wiphy, struct net_device *dev,
				 u8 *mac, struct station_info *sinfo)
{
	struct ieee80211_sub_if_data *sdata = IEEE80211_DEV_TO_SUB_IF(dev);
	struct ieee80211_local *local = sdata->local;
	struct sta_info *sta;
	int ret = -ENOENT;

	mutex_lock(&local->sta_mtx);

	sta = sta_info_get_bss(sdata, mac);
	if (sta) {
		ret = 0;
		sta_set_sinfo(sta, sinfo);
	}

	mutex_unlock(&local->sta_mtx);

	return ret;
}

static int ieee80211_set_channel(struct wiphy *wiphy,
				 struct net_device *netdev,
				 struct ieee80211_channel *chan,
				 enum nl80211_channel_type channel_type)
{
	struct ieee80211_local *local = wiphy_priv(wiphy);
	struct ieee80211_sub_if_data *sdata = NULL;

	if (netdev)
		sdata = IEEE80211_DEV_TO_SUB_IF(netdev);

	switch (ieee80211_get_channel_mode(local, NULL)) {
	case CHAN_MODE_HOPPING:
		return -EBUSY;
	case CHAN_MODE_FIXED:
		if (local->oper_channel != chan ||
		    (!sdata && local->_oper_channel_type != channel_type))
			return -EBUSY;
		if (!sdata && local->_oper_channel_type == channel_type)
			return 0;
		break;
	case CHAN_MODE_UNDEFINED:
		break;
	}

	if (!ieee80211_set_channel_type(local, sdata, channel_type))
		return -EBUSY;

	local->oper_channel = chan;

	/* auto-detects changes */
	ieee80211_hw_config(local, 0);

	return 0;
}

static int ieee80211_set_monitor_channel(struct wiphy *wiphy,
					 struct ieee80211_channel *chan,
					 enum nl80211_channel_type channel_type)
{
	return ieee80211_set_channel(wiphy, NULL, chan, channel_type);
}

static int ieee80211_set_probe_resp(struct ieee80211_sub_if_data *sdata,
				    const u8 *resp, size_t resp_len)
{
	struct sk_buff *new, *old;

	if (!resp || !resp_len)
		return 1;

	old = rtnl_dereference(sdata->u.ap.probe_resp);

	new = dev_alloc_skb(resp_len);
	if (!new)
		return -ENOMEM;

	memcpy(skb_put(new, resp_len), resp, resp_len);

	rcu_assign_pointer(sdata->u.ap.probe_resp, new);
	if (old) {
		/* TODO: use call_rcu() */
		synchronize_rcu();
		dev_kfree_skb(old);
	}

	return 0;
}

static int ieee80211_assign_beacon(struct ieee80211_sub_if_data *sdata,
				   struct cfg80211_beacon_data *params)
{
	struct beacon_data *new, *old;
	int new_head_len, new_tail_len;
	int size, err;
	u32 changed = BSS_CHANGED_BEACON;

	old = rtnl_dereference(sdata->u.ap.beacon);

	/* Need to have a beacon head if we don't have one yet */
	if (!params->head && !old)
		return -EINVAL;

	/* new or old head? */
	if (params->head)
		new_head_len = params->head_len;
	else
		new_head_len = old->head_len;

	/* new or old tail? */
	if (params->tail || !old)
		/* params->tail_len will be zero for !params->tail */
		new_tail_len = params->tail_len;
	else
		new_tail_len = old->tail_len;

	size = sizeof(*new) + new_head_len + new_tail_len;

	new = kzalloc(size, GFP_KERNEL);
	if (!new)
		return -ENOMEM;

	/* start filling the new info now */

	/*
	 * pointers go into the block we allocated,
	 * memory is | beacon_data | head | tail |
	 */
	new->head = ((u8 *) new) + sizeof(*new);
	new->tail = new->head + new_head_len;
	new->head_len = new_head_len;
	new->tail_len = new_tail_len;

	/* copy in head */
	if (params->head)
		memcpy(new->head, params->head, new_head_len);
	else
		memcpy(new->head, old->head, new_head_len);

	/* copy in optional tail */
	if (params->tail)
		memcpy(new->tail, params->tail, new_tail_len);
	else
		if (old)
			memcpy(new->tail, old->tail, new_tail_len);

	err = ieee80211_set_probe_resp(sdata, params->probe_resp,
				       params->probe_resp_len);
	if (err < 0)
		return err;
	if (err == 0)
		changed |= BSS_CHANGED_AP_PROBE_RESP;

	rcu_assign_pointer(sdata->u.ap.beacon, new);

	if (old)
		kfree_rcu(old, rcu_head);

	return changed;
}

static int ieee80211_start_ap(struct wiphy *wiphy, struct net_device *dev,
			      struct cfg80211_ap_settings *params)
{
	struct ieee80211_sub_if_data *sdata = IEEE80211_DEV_TO_SUB_IF(dev);
	struct beacon_data *old;
	struct ieee80211_sub_if_data *vlan;
	u32 changed = BSS_CHANGED_BEACON_INT |
		      BSS_CHANGED_BEACON_ENABLED |
		      BSS_CHANGED_BEACON |
		      BSS_CHANGED_SSID;
	int err;

	old = rtnl_dereference(sdata->u.ap.beacon);
	if (old)
		return -EALREADY;

	err = ieee80211_set_channel(wiphy, dev, params->channel,
				    params->channel_type);
	if (err)
		return err;

	/*
	 * Apply control port protocol, this allows us to
	 * not encrypt dynamic WEP control frames.
	 */
	sdata->control_port_protocol = params->crypto.control_port_ethertype;
	sdata->control_port_no_encrypt = params->crypto.control_port_no_encrypt;
	list_for_each_entry(vlan, &sdata->u.ap.vlans, u.vlan.list) {
		vlan->control_port_protocol =
			params->crypto.control_port_ethertype;
		vlan->control_port_no_encrypt =
			params->crypto.control_port_no_encrypt;
	}

	sdata->vif.bss_conf.beacon_int = params->beacon_interval;
	sdata->vif.bss_conf.dtim_period = params->dtim_period;

	sdata->vif.bss_conf.ssid_len = params->ssid_len;
	if (params->ssid_len)
		memcpy(sdata->vif.bss_conf.ssid, params->ssid,
		       params->ssid_len);
	sdata->vif.bss_conf.hidden_ssid =
		(params->hidden_ssid != NL80211_HIDDEN_SSID_NOT_IN_USE);

	err = ieee80211_assign_beacon(sdata, &params->beacon);
	if (err < 0)
		return err;
	changed |= err;

	ieee80211_bss_info_change_notify(sdata, changed);

	netif_carrier_on(dev);
	list_for_each_entry(vlan, &sdata->u.ap.vlans, u.vlan.list)
		netif_carrier_on(vlan->dev);

	return 0;
}

static int ieee80211_change_beacon(struct wiphy *wiphy, struct net_device *dev,
				   struct cfg80211_beacon_data *params)
{
	struct ieee80211_sub_if_data *sdata;
	struct beacon_data *old;
	int err;

	sdata = IEEE80211_DEV_TO_SUB_IF(dev);

	old = rtnl_dereference(sdata->u.ap.beacon);
	if (!old)
		return -ENOENT;

	err = ieee80211_assign_beacon(sdata, params);
	if (err < 0)
		return err;
	ieee80211_bss_info_change_notify(sdata, err);
	return 0;
}

static int ieee80211_stop_ap(struct wiphy *wiphy, struct net_device *dev)
{
	struct ieee80211_sub_if_data *sdata, *vlan;
	struct beacon_data *old;

	sdata = IEEE80211_DEV_TO_SUB_IF(dev);

	old = rtnl_dereference(sdata->u.ap.beacon);
	if (!old)
		return -ENOENT;

	list_for_each_entry(vlan, &sdata->u.ap.vlans, u.vlan.list)
		netif_carrier_off(vlan->dev);
	netif_carrier_off(dev);

	RCU_INIT_POINTER(sdata->u.ap.beacon, NULL);

	kfree_rcu(old, rcu_head);

	ieee80211_bss_info_change_notify(sdata, BSS_CHANGED_BEACON_ENABLED);

	return 0;
}

/* Layer 2 Update frame (802.2 Type 1 LLC XID Update response) */
struct iapp_layer2_update {
	u8 da[ETH_ALEN];	/* broadcast */
	u8 sa[ETH_ALEN];	/* STA addr */
	__be16 len;		/* 6 */
	u8 dsap;		/* 0 */
	u8 ssap;		/* 0 */
	u8 control;
	u8 xid_info[3];
} __packed;

static void ieee80211_send_layer2_update(struct sta_info *sta)
{
	struct iapp_layer2_update *msg;
	struct sk_buff *skb;

	/* Send Level 2 Update Frame to update forwarding tables in layer 2
	 * bridge devices */

	skb = dev_alloc_skb(sizeof(*msg));
	if (!skb)
		return;
	msg = (struct iapp_layer2_update *)skb_put(skb, sizeof(*msg));

	/* 802.2 Type 1 Logical Link Control (LLC) Exchange Identifier (XID)
	 * Update response frame; IEEE Std 802.2-1998, 5.4.1.2.1 */

	memset(msg->da, 0xff, ETH_ALEN);
	memcpy(msg->sa, sta->sta.addr, ETH_ALEN);
	msg->len = htons(6);
	msg->dsap = 0;
	msg->ssap = 0x01;	/* NULL LSAP, CR Bit: Response */
	msg->control = 0xaf;	/* XID response lsb.1111F101.
				 * F=0 (no poll command; unsolicited frame) */
	msg->xid_info[0] = 0x81;	/* XID format identifier */
	msg->xid_info[1] = 1;	/* LLC types/classes: Type 1 LLC */
	msg->xid_info[2] = 0;	/* XID sender's receive window size (RW) */

	skb->dev = sta->sdata->dev;
	skb->protocol = eth_type_trans(skb, sta->sdata->dev);
	memset(skb->cb, 0, sizeof(skb->cb));
	netif_rx_ni(skb);
}

static int sta_apply_parameters(struct ieee80211_local *local,
				struct sta_info *sta,
				struct station_parameters *params)
{
	int ret = 0;
	u32 rates;
	int i, j;
	struct ieee80211_supported_band *sband;
	struct ieee80211_sub_if_data *sdata = sta->sdata;
	u32 mask, set;

	sband = local->hw.wiphy->bands[local->oper_channel->band];

	mask = params->sta_flags_mask;
	set = params->sta_flags_set;

	/*
	 * In mesh mode, we can clear AUTHENTICATED flag but must
	 * also make ASSOCIATED follow appropriately for the driver
	 * API. See also below, after AUTHORIZED changes.
	 */
	if (mask & BIT(NL80211_STA_FLAG_AUTHENTICATED)) {
		/* cfg80211 should not allow this in non-mesh modes */
		if (WARN_ON(!ieee80211_vif_is_mesh(&sdata->vif)))
			return -EINVAL;

		if (set & BIT(NL80211_STA_FLAG_AUTHENTICATED) &&
		    !test_sta_flag(sta, WLAN_STA_AUTH)) {
			ret = sta_info_move_state(sta, IEEE80211_STA_AUTH);
			if (ret)
				return ret;
			ret = sta_info_move_state(sta, IEEE80211_STA_ASSOC);
			if (ret)
				return ret;
		}
	}

	if (mask & BIT(NL80211_STA_FLAG_AUTHORIZED)) {
		if (set & BIT(NL80211_STA_FLAG_AUTHORIZED))
			ret = sta_info_move_state(sta, IEEE80211_STA_AUTHORIZED);
		else if (test_sta_flag(sta, WLAN_STA_AUTHORIZED))
			ret = sta_info_move_state(sta, IEEE80211_STA_ASSOC);
		if (ret)
			return ret;
	}

	if (mask & BIT(NL80211_STA_FLAG_AUTHENTICATED)) {
		/* cfg80211 should not allow this in non-mesh modes */
		if (WARN_ON(!ieee80211_vif_is_mesh(&sdata->vif)))
			return -EINVAL;

		if (!(set & BIT(NL80211_STA_FLAG_AUTHENTICATED)) &&
		    test_sta_flag(sta, WLAN_STA_AUTH)) {
			ret = sta_info_move_state(sta, IEEE80211_STA_AUTH);
			if (ret)
				return ret;
			ret = sta_info_move_state(sta, IEEE80211_STA_NONE);
			if (ret)
				return ret;
		}
	}


	if (mask & BIT(NL80211_STA_FLAG_SHORT_PREAMBLE)) {
		if (set & BIT(NL80211_STA_FLAG_SHORT_PREAMBLE))
			set_sta_flag(sta, WLAN_STA_SHORT_PREAMBLE);
		else
			clear_sta_flag(sta, WLAN_STA_SHORT_PREAMBLE);
	}

	if (mask & BIT(NL80211_STA_FLAG_WME)) {
		if (set & BIT(NL80211_STA_FLAG_WME)) {
			set_sta_flag(sta, WLAN_STA_WME);
			sta->sta.wme = true;
		} else {
			clear_sta_flag(sta, WLAN_STA_WME);
			sta->sta.wme = false;
		}
	}

	if (mask & BIT(NL80211_STA_FLAG_MFP)) {
		if (set & BIT(NL80211_STA_FLAG_MFP))
			set_sta_flag(sta, WLAN_STA_MFP);
		else
			clear_sta_flag(sta, WLAN_STA_MFP);
	}

	if (mask & BIT(NL80211_STA_FLAG_TDLS_PEER)) {
		if (set & BIT(NL80211_STA_FLAG_TDLS_PEER))
			set_sta_flag(sta, WLAN_STA_TDLS_PEER);
		else
			clear_sta_flag(sta, WLAN_STA_TDLS_PEER);
	}

	if (params->sta_modify_mask & STATION_PARAM_APPLY_UAPSD) {
		sta->sta.uapsd_queues = params->uapsd_queues;
		sta->sta.max_sp = params->max_sp;
	}

	/*
	 * cfg80211 validates this (1-2007) and allows setting the AID
	 * only when creating a new station entry
	 */
	if (params->aid)
		sta->sta.aid = params->aid;

	/*
	 * FIXME: updating the following information is racy when this
	 *	  function is called from ieee80211_change_station().
	 *	  However, all this information should be static so
	 *	  maybe we should just reject attemps to change it.
	 */

	if (params->listen_interval >= 0)
		sta->listen_interval = params->listen_interval;

	if (params->supported_rates) {
		rates = 0;

		for (i = 0; i < params->supported_rates_len; i++) {
			int rate = (params->supported_rates[i] & 0x7f) * 5;
			for (j = 0; j < sband->n_bitrates; j++) {
				if (sband->bitrates[j].bitrate == rate)
					rates |= BIT(j);
			}
		}
		sta->sta.supp_rates[local->oper_channel->band] = rates;
	}

	if (params->ht_capa)
		ieee80211_ht_cap_ie_to_sta_ht_cap(sdata, sband,
						  params->ht_capa,
						  &sta->sta.ht_cap);

	if (ieee80211_vif_is_mesh(&sdata->vif)) {
#ifdef CONFIG_MAC80211_MESH
		if (sdata->u.mesh.security & IEEE80211_MESH_SEC_SECURED)
			switch (params->plink_state) {
			case NL80211_PLINK_LISTEN:
			case NL80211_PLINK_ESTAB:
			case NL80211_PLINK_BLOCKED:
				sta->plink_state = params->plink_state;
				break;
			default:
				/*  nothing  */
				break;
			}
		else
			switch (params->plink_action) {
			case PLINK_ACTION_OPEN:
				mesh_plink_open(sta);
				break;
			case PLINK_ACTION_BLOCK:
				mesh_plink_block(sta);
				break;
			}
#endif
	}

	return 0;
}

static int ieee80211_add_station(struct wiphy *wiphy, struct net_device *dev,
				 u8 *mac, struct station_parameters *params)
{
	struct ieee80211_local *local = wiphy_priv(wiphy);
	struct sta_info *sta;
	struct ieee80211_sub_if_data *sdata;
	int err;
	int layer2_update;

	if (params->vlan) {
		sdata = IEEE80211_DEV_TO_SUB_IF(params->vlan);

		if (sdata->vif.type != NL80211_IFTYPE_AP_VLAN &&
		    sdata->vif.type != NL80211_IFTYPE_AP)
			return -EINVAL;
	} else
		sdata = IEEE80211_DEV_TO_SUB_IF(dev);

	if (ether_addr_equal(mac, sdata->vif.addr))
		return -EINVAL;

	if (is_multicast_ether_addr(mac))
		return -EINVAL;

	sta = sta_info_alloc(sdata, mac, GFP_KERNEL);
	if (!sta)
		return -ENOMEM;

	sta_info_pre_move_state(sta, IEEE80211_STA_AUTH);
	sta_info_pre_move_state(sta, IEEE80211_STA_ASSOC);

	err = sta_apply_parameters(local, sta, params);
	if (err) {
		sta_info_free(local, sta);
		return err;
	}

	/*
	 * for TDLS, rate control should be initialized only when supported
	 * rates are known.
	 */
	if (!test_sta_flag(sta, WLAN_STA_TDLS_PEER))
		rate_control_rate_init(sta);

	layer2_update = sdata->vif.type == NL80211_IFTYPE_AP_VLAN ||
		sdata->vif.type == NL80211_IFTYPE_AP;

	err = sta_info_insert_rcu(sta);
	if (err) {
		rcu_read_unlock();
		return err;
	}

	if (layer2_update)
		ieee80211_send_layer2_update(sta);

	rcu_read_unlock();

	return 0;
}

static int ieee80211_del_station(struct wiphy *wiphy, struct net_device *dev,
				 u8 *mac)
{
	struct ieee80211_local *local = wiphy_priv(wiphy);
	struct ieee80211_sub_if_data *sdata;

	sdata = IEEE80211_DEV_TO_SUB_IF(dev);

	if (mac)
		return sta_info_destroy_addr_bss(sdata, mac);

	sta_info_flush(local, sdata);
	return 0;
}

static int ieee80211_change_station(struct wiphy *wiphy,
				    struct net_device *dev,
				    u8 *mac,
				    struct station_parameters *params)
{
	struct ieee80211_sub_if_data *sdata = IEEE80211_DEV_TO_SUB_IF(dev);
	struct ieee80211_local *local = wiphy_priv(wiphy);
	struct sta_info *sta;
	struct ieee80211_sub_if_data *vlansdata;
	int err;

	mutex_lock(&local->sta_mtx);

	sta = sta_info_get_bss(sdata, mac);
	if (!sta) {
		mutex_unlock(&local->sta_mtx);
		return -ENOENT;
	}

	/* in station mode, supported rates are only valid with TDLS */
	if (sdata->vif.type == NL80211_IFTYPE_STATION &&
	    params->supported_rates &&
	    !test_sta_flag(sta, WLAN_STA_TDLS_PEER)) {
		mutex_unlock(&local->sta_mtx);
		return -EINVAL;
	}

	if (params->vlan && params->vlan != sta->sdata->dev) {
		bool prev_4addr = false;
		bool new_4addr = false;

		vlansdata = IEEE80211_DEV_TO_SUB_IF(params->vlan);

		if (vlansdata->vif.type != NL80211_IFTYPE_AP_VLAN &&
		    vlansdata->vif.type != NL80211_IFTYPE_AP) {
			mutex_unlock(&local->sta_mtx);
			return -EINVAL;
		}

		if (params->vlan->ieee80211_ptr->use_4addr) {
			if (vlansdata->u.vlan.sta) {
				mutex_unlock(&local->sta_mtx);
				return -EBUSY;
			}

			rcu_assign_pointer(vlansdata->u.vlan.sta, sta);
			new_4addr = true;
		}

		if (sta->sdata->vif.type == NL80211_IFTYPE_AP_VLAN &&
		    sta->sdata->u.vlan.sta) {
			rcu_assign_pointer(sta->sdata->u.vlan.sta, NULL);
			prev_4addr = true;
		}

		sta->sdata = vlansdata;

		if (sta->sta_state == IEEE80211_STA_AUTHORIZED &&
		    prev_4addr != new_4addr) {
			if (new_4addr)
				atomic_dec(&sta->sdata->bss->num_mcast_sta);
			else
				atomic_inc(&sta->sdata->bss->num_mcast_sta);
		}

		ieee80211_send_layer2_update(sta);
	}

	err = sta_apply_parameters(local, sta, params);
	if (err) {
		mutex_unlock(&local->sta_mtx);
		return err;
	}

	if (test_sta_flag(sta, WLAN_STA_TDLS_PEER) && params->supported_rates)
		rate_control_rate_init(sta);

	mutex_unlock(&local->sta_mtx);

	if (sdata->vif.type == NL80211_IFTYPE_STATION &&
	    params->sta_flags_mask & BIT(NL80211_STA_FLAG_AUTHORIZED))
		ieee80211_recalc_ps(local, -1);

	return 0;
}

#ifdef CONFIG_MAC80211_MESH
static int ieee80211_add_mpath(struct wiphy *wiphy, struct net_device *dev,
				 u8 *dst, u8 *next_hop)
{
	struct ieee80211_sub_if_data *sdata;
	struct mesh_path *mpath;
	struct sta_info *sta;
	int err;

	sdata = IEEE80211_DEV_TO_SUB_IF(dev);

	rcu_read_lock();
	sta = sta_info_get(sdata, next_hop);
	if (!sta) {
		rcu_read_unlock();
		return -ENOENT;
	}

	err = mesh_path_add(dst, sdata);
	if (err) {
		rcu_read_unlock();
		return err;
	}

	mpath = mesh_path_lookup(dst, sdata);
	if (!mpath) {
		rcu_read_unlock();
		return -ENXIO;
	}
	mesh_path_fix_nexthop(mpath, sta);

	rcu_read_unlock();
	return 0;
}

static int ieee80211_del_mpath(struct wiphy *wiphy, struct net_device *dev,
				 u8 *dst)
{
	struct ieee80211_sub_if_data *sdata = IEEE80211_DEV_TO_SUB_IF(dev);

	if (dst)
		return mesh_path_del(dst, sdata);

	mesh_path_flush_by_iface(sdata);
	return 0;
}

static int ieee80211_change_mpath(struct wiphy *wiphy,
				    struct net_device *dev,
				    u8 *dst, u8 *next_hop)
{
	struct ieee80211_sub_if_data *sdata;
	struct mesh_path *mpath;
	struct sta_info *sta;

	sdata = IEEE80211_DEV_TO_SUB_IF(dev);

	rcu_read_lock();

	sta = sta_info_get(sdata, next_hop);
	if (!sta) {
		rcu_read_unlock();
		return -ENOENT;
	}

	mpath = mesh_path_lookup(dst, sdata);
	if (!mpath) {
		rcu_read_unlock();
		return -ENOENT;
	}

	mesh_path_fix_nexthop(mpath, sta);

	rcu_read_unlock();
	return 0;
}

static void mpath_set_pinfo(struct mesh_path *mpath, u8 *next_hop,
			    struct mpath_info *pinfo)
{
	struct sta_info *next_hop_sta = rcu_dereference(mpath->next_hop);

	if (next_hop_sta)
		memcpy(next_hop, next_hop_sta->sta.addr, ETH_ALEN);
	else
		memset(next_hop, 0, ETH_ALEN);

	pinfo->generation = mesh_paths_generation;

	pinfo->filled = MPATH_INFO_FRAME_QLEN |
			MPATH_INFO_SN |
			MPATH_INFO_METRIC |
			MPATH_INFO_EXPTIME |
			MPATH_INFO_DISCOVERY_TIMEOUT |
			MPATH_INFO_DISCOVERY_RETRIES |
			MPATH_INFO_FLAGS;

	pinfo->frame_qlen = mpath->frame_queue.qlen;
	pinfo->sn = mpath->sn;
	pinfo->metric = mpath->metric;
	if (time_before(jiffies, mpath->exp_time))
		pinfo->exptime = jiffies_to_msecs(mpath->exp_time - jiffies);
	pinfo->discovery_timeout =
			jiffies_to_msecs(mpath->discovery_timeout);
	pinfo->discovery_retries = mpath->discovery_retries;
	pinfo->flags = 0;
	if (mpath->flags & MESH_PATH_ACTIVE)
		pinfo->flags |= NL80211_MPATH_FLAG_ACTIVE;
	if (mpath->flags & MESH_PATH_RESOLVING)
		pinfo->flags |= NL80211_MPATH_FLAG_RESOLVING;
	if (mpath->flags & MESH_PATH_SN_VALID)
		pinfo->flags |= NL80211_MPATH_FLAG_SN_VALID;
	if (mpath->flags & MESH_PATH_FIXED)
		pinfo->flags |= NL80211_MPATH_FLAG_FIXED;
	if (mpath->flags & MESH_PATH_RESOLVING)
		pinfo->flags |= NL80211_MPATH_FLAG_RESOLVING;

	pinfo->flags = mpath->flags;
}

static int ieee80211_get_mpath(struct wiphy *wiphy, struct net_device *dev,
			       u8 *dst, u8 *next_hop, struct mpath_info *pinfo)

{
	struct ieee80211_sub_if_data *sdata;
	struct mesh_path *mpath;

	sdata = IEEE80211_DEV_TO_SUB_IF(dev);

	rcu_read_lock();
	mpath = mesh_path_lookup(dst, sdata);
	if (!mpath) {
		rcu_read_unlock();
		return -ENOENT;
	}
	memcpy(dst, mpath->dst, ETH_ALEN);
	mpath_set_pinfo(mpath, next_hop, pinfo);
	rcu_read_unlock();
	return 0;
}

static int ieee80211_dump_mpath(struct wiphy *wiphy, struct net_device *dev,
				 int idx, u8 *dst, u8 *next_hop,
				 struct mpath_info *pinfo)
{
	struct ieee80211_sub_if_data *sdata;
	struct mesh_path *mpath;

	sdata = IEEE80211_DEV_TO_SUB_IF(dev);

	rcu_read_lock();
	mpath = mesh_path_lookup_by_idx(idx, sdata);
	if (!mpath) {
		rcu_read_unlock();
		return -ENOENT;
	}
	memcpy(dst, mpath->dst, ETH_ALEN);
	mpath_set_pinfo(mpath, next_hop, pinfo);
	rcu_read_unlock();
	return 0;
}

static int ieee80211_get_mesh_config(struct wiphy *wiphy,
				struct net_device *dev,
				struct mesh_config *conf)
{
	struct ieee80211_sub_if_data *sdata;
	sdata = IEEE80211_DEV_TO_SUB_IF(dev);

	memcpy(conf, &(sdata->u.mesh.mshcfg), sizeof(struct mesh_config));
	return 0;
}

static inline bool _chg_mesh_attr(enum nl80211_meshconf_params parm, u32 mask)
{
	return (mask >> (parm-1)) & 0x1;
}

static int copy_mesh_setup(struct ieee80211_if_mesh *ifmsh,
		const struct mesh_setup *setup)
{
	u8 *new_ie;
	const u8 *old_ie;
	struct ieee80211_sub_if_data *sdata = container_of(ifmsh,
					struct ieee80211_sub_if_data, u.mesh);

	/* allocate information elements */
	new_ie = NULL;
	old_ie = ifmsh->ie;

	if (setup->ie_len) {
		new_ie = kmemdup(setup->ie, setup->ie_len,
				GFP_KERNEL);
		if (!new_ie)
			return -ENOMEM;
	}
	ifmsh->ie_len = setup->ie_len;
	ifmsh->ie = new_ie;
	kfree(old_ie);

	/* now copy the rest of the setup parameters */
	ifmsh->mesh_id_len = setup->mesh_id_len;
	memcpy(ifmsh->mesh_id, setup->mesh_id, ifmsh->mesh_id_len);
	ifmsh->mesh_sp_id = setup->sync_method;
	ifmsh->mesh_pp_id = setup->path_sel_proto;
	ifmsh->mesh_pm_id = setup->path_metric;
	ifmsh->security = IEEE80211_MESH_SEC_NONE;
	if (setup->is_authenticated)
		ifmsh->security |= IEEE80211_MESH_SEC_AUTHED;
	if (setup->is_secure)
		ifmsh->security |= IEEE80211_MESH_SEC_SECURED;

	/* mcast rate setting in Mesh Node */
	memcpy(sdata->vif.bss_conf.mcast_rate, setup->mcast_rate,
						sizeof(setup->mcast_rate));

	return 0;
}

static int ieee80211_update_mesh_config(struct wiphy *wiphy,
					struct net_device *dev, u32 mask,
					const struct mesh_config *nconf)
{
	struct mesh_config *conf;
	struct ieee80211_sub_if_data *sdata;
	struct ieee80211_if_mesh *ifmsh;

	sdata = IEEE80211_DEV_TO_SUB_IF(dev);
	ifmsh = &sdata->u.mesh;

	/* Set the config options which we are interested in setting */
	conf = &(sdata->u.mesh.mshcfg);
	if (_chg_mesh_attr(NL80211_MESHCONF_RETRY_TIMEOUT, mask))
		conf->dot11MeshRetryTimeout = nconf->dot11MeshRetryTimeout;
	if (_chg_mesh_attr(NL80211_MESHCONF_CONFIRM_TIMEOUT, mask))
		conf->dot11MeshConfirmTimeout = nconf->dot11MeshConfirmTimeout;
	if (_chg_mesh_attr(NL80211_MESHCONF_HOLDING_TIMEOUT, mask))
		conf->dot11MeshHoldingTimeout = nconf->dot11MeshHoldingTimeout;
	if (_chg_mesh_attr(NL80211_MESHCONF_MAX_PEER_LINKS, mask))
		conf->dot11MeshMaxPeerLinks = nconf->dot11MeshMaxPeerLinks;
	if (_chg_mesh_attr(NL80211_MESHCONF_MAX_RETRIES, mask))
		conf->dot11MeshMaxRetries = nconf->dot11MeshMaxRetries;
	if (_chg_mesh_attr(NL80211_MESHCONF_TTL, mask))
		conf->dot11MeshTTL = nconf->dot11MeshTTL;
	if (_chg_mesh_attr(NL80211_MESHCONF_ELEMENT_TTL, mask))
		conf->element_ttl = nconf->element_ttl;
	if (_chg_mesh_attr(NL80211_MESHCONF_AUTO_OPEN_PLINKS, mask))
		conf->auto_open_plinks = nconf->auto_open_plinks;
	if (_chg_mesh_attr(NL80211_MESHCONF_SYNC_OFFSET_MAX_NEIGHBOR, mask))
		conf->dot11MeshNbrOffsetMaxNeighbor =
			nconf->dot11MeshNbrOffsetMaxNeighbor;
	if (_chg_mesh_attr(NL80211_MESHCONF_HWMP_MAX_PREQ_RETRIES, mask))
		conf->dot11MeshHWMPmaxPREQretries =
			nconf->dot11MeshHWMPmaxPREQretries;
	if (_chg_mesh_attr(NL80211_MESHCONF_PATH_REFRESH_TIME, mask))
		conf->path_refresh_time = nconf->path_refresh_time;
	if (_chg_mesh_attr(NL80211_MESHCONF_MIN_DISCOVERY_TIMEOUT, mask))
		conf->min_discovery_timeout = nconf->min_discovery_timeout;
	if (_chg_mesh_attr(NL80211_MESHCONF_HWMP_ACTIVE_PATH_TIMEOUT, mask))
		conf->dot11MeshHWMPactivePathTimeout =
			nconf->dot11MeshHWMPactivePathTimeout;
	if (_chg_mesh_attr(NL80211_MESHCONF_HWMP_PREQ_MIN_INTERVAL, mask))
		conf->dot11MeshHWMPpreqMinInterval =
			nconf->dot11MeshHWMPpreqMinInterval;
	if (_chg_mesh_attr(NL80211_MESHCONF_HWMP_PERR_MIN_INTERVAL, mask))
		conf->dot11MeshHWMPperrMinInterval =
			nconf->dot11MeshHWMPperrMinInterval;
	if (_chg_mesh_attr(NL80211_MESHCONF_HWMP_NET_DIAM_TRVS_TIME,
			   mask))
		conf->dot11MeshHWMPnetDiameterTraversalTime =
			nconf->dot11MeshHWMPnetDiameterTraversalTime;
	if (_chg_mesh_attr(NL80211_MESHCONF_HWMP_ROOTMODE, mask)) {
		conf->dot11MeshHWMPRootMode = nconf->dot11MeshHWMPRootMode;
		ieee80211_mesh_root_setup(ifmsh);
	}
	if (_chg_mesh_attr(NL80211_MESHCONF_GATE_ANNOUNCEMENTS, mask)) {
		/* our current gate announcement implementation rides on root
		 * announcements, so require this ifmsh to also be a root node
		 * */
		if (nconf->dot11MeshGateAnnouncementProtocol &&
		    !(conf->dot11MeshHWMPRootMode > IEEE80211_ROOTMODE_ROOT)) {
			conf->dot11MeshHWMPRootMode = IEEE80211_PROACTIVE_RANN;
			ieee80211_mesh_root_setup(ifmsh);
		}
		conf->dot11MeshGateAnnouncementProtocol =
			nconf->dot11MeshGateAnnouncementProtocol;
	}
	if (_chg_mesh_attr(NL80211_MESHCONF_HWMP_RANN_INTERVAL, mask))
		conf->dot11MeshHWMPRannInterval =
			nconf->dot11MeshHWMPRannInterval;
	if (_chg_mesh_attr(NL80211_MESHCONF_FORWARDING, mask))
		conf->dot11MeshForwarding = nconf->dot11MeshForwarding;
	if (_chg_mesh_attr(NL80211_MESHCONF_RSSI_THRESHOLD, mask)) {
		/* our RSSI threshold implementation is supported only for
		 * devices that report signal in dBm.
		 */
		if (!(sdata->local->hw.flags & IEEE80211_HW_SIGNAL_DBM))
			return -ENOTSUPP;
		conf->rssi_threshold = nconf->rssi_threshold;
	}
	if (_chg_mesh_attr(NL80211_MESHCONF_HT_OPMODE, mask)) {
		conf->ht_opmode = nconf->ht_opmode;
		sdata->vif.bss_conf.ht_operation_mode = nconf->ht_opmode;
		ieee80211_bss_info_change_notify(sdata, BSS_CHANGED_HT);
	}
	if (_chg_mesh_attr(NL80211_MESHCONF_HWMP_PATH_TO_ROOT_TIMEOUT, mask))
		conf->dot11MeshHWMPactivePathToRootTimeout =
			nconf->dot11MeshHWMPactivePathToRootTimeout;
	if (_chg_mesh_attr(NL80211_MESHCONF_HWMP_ROOT_INTERVAL, mask))
		conf->dot11MeshHWMProotInterval =
			nconf->dot11MeshHWMProotInterval;
	if (_chg_mesh_attr(NL80211_MESHCONF_HWMP_CONFIRMATION_INTERVAL, mask))
		conf->dot11MeshHWMPconfirmationInterval =
			nconf->dot11MeshHWMPconfirmationInterval;
	return 0;
}

static int ieee80211_join_mesh(struct wiphy *wiphy, struct net_device *dev,
			       const struct mesh_config *conf,
			       const struct mesh_setup *setup)
{
	struct ieee80211_sub_if_data *sdata = IEEE80211_DEV_TO_SUB_IF(dev);
	struct ieee80211_if_mesh *ifmsh = &sdata->u.mesh;
	int err;

	memcpy(&ifmsh->mshcfg, conf, sizeof(struct mesh_config));
	err = copy_mesh_setup(ifmsh, setup);
	if (err)
		return err;

	err = ieee80211_set_channel(wiphy, dev, setup->channel,
				    setup->channel_type);
	if (err)
		return err;

	ieee80211_start_mesh(sdata);

	return 0;
}

static int ieee80211_leave_mesh(struct wiphy *wiphy, struct net_device *dev)
{
	struct ieee80211_sub_if_data *sdata = IEEE80211_DEV_TO_SUB_IF(dev);

	ieee80211_stop_mesh(sdata);

	return 0;
}
#endif

static int ieee80211_change_bss(struct wiphy *wiphy,
				struct net_device *dev,
				struct bss_parameters *params)
{
	struct ieee80211_sub_if_data *sdata;
	u32 changed = 0;

	sdata = IEEE80211_DEV_TO_SUB_IF(dev);

	if (params->use_cts_prot >= 0) {
		sdata->vif.bss_conf.use_cts_prot = params->use_cts_prot;
		changed |= BSS_CHANGED_ERP_CTS_PROT;
	}
	if (params->use_short_preamble >= 0) {
		sdata->vif.bss_conf.use_short_preamble =
			params->use_short_preamble;
		changed |= BSS_CHANGED_ERP_PREAMBLE;
	}

	if (!sdata->vif.bss_conf.use_short_slot &&
	    sdata->local->hw.conf.channel->band == IEEE80211_BAND_5GHZ) {
		sdata->vif.bss_conf.use_short_slot = true;
		changed |= BSS_CHANGED_ERP_SLOT;
	}

	if (params->use_short_slot_time >= 0) {
		sdata->vif.bss_conf.use_short_slot =
			params->use_short_slot_time;
		changed |= BSS_CHANGED_ERP_SLOT;
	}

	if (params->basic_rates) {
		int i, j;
		u32 rates = 0;
		struct ieee80211_local *local = wiphy_priv(wiphy);
		struct ieee80211_supported_band *sband =
			wiphy->bands[local->oper_channel->band];

		for (i = 0; i < params->basic_rates_len; i++) {
			int rate = (params->basic_rates[i] & 0x7f) * 5;
			for (j = 0; j < sband->n_bitrates; j++) {
				if (sband->bitrates[j].bitrate == rate)
					rates |= BIT(j);
			}
		}
		sdata->vif.bss_conf.basic_rates = rates;
		changed |= BSS_CHANGED_BASIC_RATES;
	}

	if (params->ap_isolate >= 0) {
		if (params->ap_isolate)
			sdata->flags |= IEEE80211_SDATA_DONT_BRIDGE_PACKETS;
		else
			sdata->flags &= ~IEEE80211_SDATA_DONT_BRIDGE_PACKETS;
	}

	if (params->ht_opmode >= 0) {
		sdata->vif.bss_conf.ht_operation_mode =
			(u16) params->ht_opmode;
		changed |= BSS_CHANGED_HT;
	}

	ieee80211_bss_info_change_notify(sdata, changed);

	return 0;
}

static int ieee80211_set_txq_params(struct wiphy *wiphy,
				    struct net_device *dev,
				    struct ieee80211_txq_params *params)
{
	struct ieee80211_local *local = wiphy_priv(wiphy);
	struct ieee80211_sub_if_data *sdata = IEEE80211_DEV_TO_SUB_IF(dev);
	struct ieee80211_tx_queue_params p;

	if (!local->ops->conf_tx)
		return -EOPNOTSUPP;

	if (local->hw.queues < IEEE80211_NUM_ACS)
		return -EOPNOTSUPP;

	memset(&p, 0, sizeof(p));
	p.aifs = params->aifs;
	p.cw_max = params->cwmax;
	p.cw_min = params->cwmin;
	p.txop = params->txop;

	/*
	 * Setting tx queue params disables u-apsd because it's only
	 * called in master mode.
	 */
	p.uapsd = false;

	sdata->tx_conf[params->ac] = p;
	if (drv_conf_tx(local, sdata, params->ac, &p)) {
		wiphy_debug(local->hw.wiphy,
			    "failed to set TX queue parameters for AC %d\n",
			    params->ac);
		return -EINVAL;
	}

	return 0;
}

#ifdef CONFIG_PM
static int ieee80211_suspend(struct wiphy *wiphy,
			     struct cfg80211_wowlan *wowlan)
{
	return __ieee80211_suspend(wiphy_priv(wiphy), wowlan);
}

static int ieee80211_resume(struct wiphy *wiphy)
{
	return __ieee80211_resume(wiphy_priv(wiphy));
}
#else
#define ieee80211_suspend NULL
#define ieee80211_resume NULL
#endif

static int ieee80211_scan(struct wiphy *wiphy,
			  struct net_device *dev,
			  struct cfg80211_scan_request *req)
{
	struct ieee80211_sub_if_data *sdata = IEEE80211_DEV_TO_SUB_IF(dev);

	switch (ieee80211_vif_type_p2p(&sdata->vif)) {
	case NL80211_IFTYPE_STATION:
	case NL80211_IFTYPE_ADHOC:
	case NL80211_IFTYPE_MESH_POINT:
	case NL80211_IFTYPE_P2P_CLIENT:
		break;
	case NL80211_IFTYPE_P2P_GO:
		if (sdata->local->ops->hw_scan)
			break;
		/*
		 * FIXME: implement NoA while scanning in software,
		 * for now fall through to allow scanning only when
		 * beaconing hasn't been configured yet
		 */
	case NL80211_IFTYPE_AP:
		if (sdata->u.ap.beacon)
			return -EOPNOTSUPP;
		break;
	default:
		return -EOPNOTSUPP;
	}

	return ieee80211_request_scan(sdata, req);
}

static int
ieee80211_sched_scan_start(struct wiphy *wiphy,
			   struct net_device *dev,
			   struct cfg80211_sched_scan_request *req)
{
	struct ieee80211_sub_if_data *sdata = IEEE80211_DEV_TO_SUB_IF(dev);

	if (!sdata->local->ops->sched_scan_start)
		return -EOPNOTSUPP;

	return ieee80211_request_sched_scan_start(sdata, req);
}

static int
ieee80211_sched_scan_stop(struct wiphy *wiphy, struct net_device *dev)
{
	struct ieee80211_sub_if_data *sdata = IEEE80211_DEV_TO_SUB_IF(dev);

	if (!sdata->local->ops->sched_scan_stop)
		return -EOPNOTSUPP;

	return ieee80211_request_sched_scan_stop(sdata);
}

static int ieee80211_auth(struct wiphy *wiphy, struct net_device *dev,
			  struct cfg80211_auth_request *req)
{
	return ieee80211_mgd_auth(IEEE80211_DEV_TO_SUB_IF(dev), req);
}

static int ieee80211_assoc(struct wiphy *wiphy, struct net_device *dev,
			   struct cfg80211_assoc_request *req)
{
	struct ieee80211_local *local = wiphy_priv(wiphy);
	struct ieee80211_sub_if_data *sdata = IEEE80211_DEV_TO_SUB_IF(dev);

	switch (ieee80211_get_channel_mode(local, sdata)) {
	case CHAN_MODE_HOPPING:
		return -EBUSY;
	case CHAN_MODE_FIXED:
		if (local->oper_channel == req->bss->channel)
			break;
		return -EBUSY;
	case CHAN_MODE_UNDEFINED:
		break;
	}

	return ieee80211_mgd_assoc(IEEE80211_DEV_TO_SUB_IF(dev), req);
}

static int ieee80211_deauth(struct wiphy *wiphy, struct net_device *dev,
			    struct cfg80211_deauth_request *req)
{
	return ieee80211_mgd_deauth(IEEE80211_DEV_TO_SUB_IF(dev), req);
}

static int ieee80211_disassoc(struct wiphy *wiphy, struct net_device *dev,
			      struct cfg80211_disassoc_request *req)
{
	return ieee80211_mgd_disassoc(IEEE80211_DEV_TO_SUB_IF(dev), req);
}

static int ieee80211_join_ibss(struct wiphy *wiphy, struct net_device *dev,
			       struct cfg80211_ibss_params *params)
{
	struct ieee80211_local *local = wiphy_priv(wiphy);
	struct ieee80211_sub_if_data *sdata = IEEE80211_DEV_TO_SUB_IF(dev);

	switch (ieee80211_get_channel_mode(local, sdata)) {
	case CHAN_MODE_HOPPING:
		return -EBUSY;
	case CHAN_MODE_FIXED:
		if (!params->channel_fixed)
			return -EBUSY;
		if (local->oper_channel == params->channel)
			break;
		return -EBUSY;
	case CHAN_MODE_UNDEFINED:
		break;
	}

	return ieee80211_ibss_join(sdata, params);
}

static int ieee80211_leave_ibss(struct wiphy *wiphy, struct net_device *dev)
{
	struct ieee80211_sub_if_data *sdata = IEEE80211_DEV_TO_SUB_IF(dev);

	return ieee80211_ibss_leave(sdata);
}

static int ieee80211_set_wiphy_params(struct wiphy *wiphy, u32 changed)
{
	struct ieee80211_local *local = wiphy_priv(wiphy);
	int err;

	if (changed & WIPHY_PARAM_FRAG_THRESHOLD) {
		err = drv_set_frag_threshold(local, wiphy->frag_threshold);

		if (err)
			return err;
	}

	if (changed & WIPHY_PARAM_COVERAGE_CLASS) {
		err = drv_set_coverage_class(local, wiphy->coverage_class);

		if (err)
			return err;
	}

	if (changed & WIPHY_PARAM_RTS_THRESHOLD) {
		err = drv_set_rts_threshold(local, wiphy->rts_threshold);

		if (err)
			return err;
	}

	if (changed & WIPHY_PARAM_RETRY_SHORT)
		local->hw.conf.short_frame_max_tx_count = wiphy->retry_short;
	if (changed & WIPHY_PARAM_RETRY_LONG)
		local->hw.conf.long_frame_max_tx_count = wiphy->retry_long;
	if (changed &
	    (WIPHY_PARAM_RETRY_SHORT | WIPHY_PARAM_RETRY_LONG))
		ieee80211_hw_config(local, IEEE80211_CONF_CHANGE_RETRY_LIMITS);

	return 0;
}

static int ieee80211_set_tx_power(struct wiphy *wiphy,
				  enum nl80211_tx_power_setting type, int mbm)
{
	struct ieee80211_local *local = wiphy_priv(wiphy);
	struct ieee80211_channel *chan = local->hw.conf.channel;
	u32 changes = 0;

	switch (type) {
	case NL80211_TX_POWER_AUTOMATIC:
		local->user_power_level = -1;
		break;
	case NL80211_TX_POWER_LIMITED:
		if (mbm < 0 || (mbm % 100))
			return -EOPNOTSUPP;
		local->user_power_level = MBM_TO_DBM(mbm);
		break;
	case NL80211_TX_POWER_FIXED:
		if (mbm < 0 || (mbm % 100))
			return -EOPNOTSUPP;
		/* TODO: move to cfg80211 when it knows the channel */
		if (MBM_TO_DBM(mbm) > chan->max_power)
			return -EINVAL;
		local->user_power_level = MBM_TO_DBM(mbm);
		break;
	}

	ieee80211_hw_config(local, changes);

	return 0;
}

static int ieee80211_get_tx_power(struct wiphy *wiphy, int *dbm)
{
	struct ieee80211_local *local = wiphy_priv(wiphy);

	*dbm = local->hw.conf.power_level;

	return 0;
}

static int ieee80211_set_wds_peer(struct wiphy *wiphy, struct net_device *dev,
				  const u8 *addr)
{
	struct ieee80211_sub_if_data *sdata = IEEE80211_DEV_TO_SUB_IF(dev);

	memcpy(&sdata->u.wds.remote_addr, addr, ETH_ALEN);

	return 0;
}

static void ieee80211_rfkill_poll(struct wiphy *wiphy)
{
	struct ieee80211_local *local = wiphy_priv(wiphy);

	drv_rfkill_poll(local);
}

#ifdef CONFIG_NL80211_TESTMODE
static int ieee80211_testmode_cmd(struct wiphy *wiphy, void *data, int len)
{
	struct ieee80211_local *local = wiphy_priv(wiphy);

	if (!local->ops->testmode_cmd)
		return -EOPNOTSUPP;

	return local->ops->testmode_cmd(&local->hw, data, len);
}

static int ieee80211_testmode_dump(struct wiphy *wiphy,
				   struct sk_buff *skb,
				   struct netlink_callback *cb,
				   void *data, int len)
{
	struct ieee80211_local *local = wiphy_priv(wiphy);

	if (!local->ops->testmode_dump)
		return -EOPNOTSUPP;

	return local->ops->testmode_dump(&local->hw, skb, cb, data, len);
}
#endif

int __ieee80211_request_smps(struct ieee80211_sub_if_data *sdata,
			     enum ieee80211_smps_mode smps_mode)
{
	const u8 *ap;
	enum ieee80211_smps_mode old_req;
	int err;

	lockdep_assert_held(&sdata->u.mgd.mtx);

	old_req = sdata->u.mgd.req_smps;
	sdata->u.mgd.req_smps = smps_mode;

	if (old_req == smps_mode &&
	    smps_mode != IEEE80211_SMPS_AUTOMATIC)
		return 0;

	/*
	 * If not associated, or current association is not an HT
	 * association, there's no need to send an action frame.
	 */
	if (!sdata->u.mgd.associated ||
	    sdata->vif.bss_conf.channel_type == NL80211_CHAN_NO_HT) {
		mutex_lock(&sdata->local->iflist_mtx);
		ieee80211_recalc_smps(sdata->local);
		mutex_unlock(&sdata->local->iflist_mtx);
		return 0;
	}

	ap = sdata->u.mgd.associated->bssid;

	if (smps_mode == IEEE80211_SMPS_AUTOMATIC) {
		if (sdata->u.mgd.powersave)
			smps_mode = IEEE80211_SMPS_DYNAMIC;
		else
			smps_mode = IEEE80211_SMPS_OFF;
	}

	/* send SM PS frame to AP */
	err = ieee80211_send_smps_action(sdata, smps_mode,
					 ap, ap);
	if (err)
		sdata->u.mgd.req_smps = old_req;

	return err;
}

static int ieee80211_set_power_mgmt(struct wiphy *wiphy, struct net_device *dev,
				    bool enabled, int timeout)
{
	struct ieee80211_sub_if_data *sdata = IEEE80211_DEV_TO_SUB_IF(dev);
	struct ieee80211_local *local = wdev_priv(dev->ieee80211_ptr);

	if (sdata->vif.type != NL80211_IFTYPE_STATION)
		return -EOPNOTSUPP;

	if (!(local->hw.flags & IEEE80211_HW_SUPPORTS_PS))
		return -EOPNOTSUPP;

	if (enabled == sdata->u.mgd.powersave &&
	    timeout == local->dynamic_ps_forced_timeout)
		return 0;

	sdata->u.mgd.powersave = enabled;
	local->dynamic_ps_forced_timeout = timeout;

	/* no change, but if automatic follow powersave */
	mutex_lock(&sdata->u.mgd.mtx);
	__ieee80211_request_smps(sdata, sdata->u.mgd.req_smps);
	mutex_unlock(&sdata->u.mgd.mtx);

	if (local->hw.flags & IEEE80211_HW_SUPPORTS_DYNAMIC_PS)
		ieee80211_hw_config(local, IEEE80211_CONF_CHANGE_PS);

	ieee80211_recalc_ps(local, -1);

	return 0;
}

static int ieee80211_set_cqm_rssi_config(struct wiphy *wiphy,
					 struct net_device *dev,
					 s32 rssi_thold, u32 rssi_hyst)
{
	struct ieee80211_sub_if_data *sdata = IEEE80211_DEV_TO_SUB_IF(dev);
	struct ieee80211_vif *vif = &sdata->vif;
	struct ieee80211_bss_conf *bss_conf = &vif->bss_conf;

	if (rssi_thold == bss_conf->cqm_rssi_thold &&
	    rssi_hyst == bss_conf->cqm_rssi_hyst)
		return 0;

	bss_conf->cqm_rssi_thold = rssi_thold;
	bss_conf->cqm_rssi_hyst = rssi_hyst;

	/* tell the driver upon association, unless already associated */
	if (sdata->u.mgd.associated &&
	    sdata->vif.driver_flags & IEEE80211_VIF_SUPPORTS_CQM_RSSI)
		ieee80211_bss_info_change_notify(sdata, BSS_CHANGED_CQM);

	return 0;
}

static int ieee80211_set_bitrate_mask(struct wiphy *wiphy,
				      struct net_device *dev,
				      const u8 *addr,
				      const struct cfg80211_bitrate_mask *mask)
{
	struct ieee80211_sub_if_data *sdata = IEEE80211_DEV_TO_SUB_IF(dev);
	struct ieee80211_local *local = wdev_priv(dev->ieee80211_ptr);
	int i, ret;

	if (!ieee80211_sdata_running(sdata))
		return -ENETDOWN;

	if (local->hw.flags & IEEE80211_HW_HAS_RATE_CONTROL) {
		ret = drv_set_bitrate_mask(local, sdata, mask);
		if (ret)
			return ret;
	}

	for (i = 0; i < IEEE80211_NUM_BANDS; i++) {
		sdata->rc_rateidx_mask[i] = mask->control[i].legacy;
		memcpy(sdata->rc_rateidx_mcs_mask[i], mask->control[i].mcs,
		       sizeof(mask->control[i].mcs));
	}

	return 0;
}

static int ieee80211_start_roc_work(struct ieee80211_local *local,
				    struct ieee80211_sub_if_data *sdata,
				    struct ieee80211_channel *channel,
				    enum nl80211_channel_type channel_type,
				    unsigned int duration, u64 *cookie,
				    struct sk_buff *txskb)
{
	struct ieee80211_roc_work *roc, *tmp;
	bool queued = false;
	int ret;

	lockdep_assert_held(&local->mtx);

	roc = kzalloc(sizeof(*roc), GFP_KERNEL);
	if (!roc)
		return -ENOMEM;

	roc->chan = channel;
	roc->chan_type = channel_type;
	roc->duration = duration;
	roc->req_duration = duration;
	roc->frame = txskb;
	roc->mgmt_tx_cookie = (unsigned long)txskb;
	roc->sdata = sdata;
	INIT_DELAYED_WORK(&roc->work, ieee80211_sw_roc_work);
	INIT_LIST_HEAD(&roc->dependents);

	/* if there's one pending or we're scanning, queue this one */
	if (!list_empty(&local->roc_list) || local->scanning)
		goto out_check_combine;

	/* if not HW assist, just queue & schedule work */
	if (!local->ops->remain_on_channel) {
		ieee80211_queue_delayed_work(&local->hw, &roc->work, 0);
		goto out_queue;
	}

	/* otherwise actually kick it off here (for error handling) */

	/*
	 * If the duration is zero, then the driver
	 * wouldn't actually do anything. Set it to
	 * 10 for now.
	 *
	 * TODO: cancel the off-channel operation
	 *       when we get the SKB's TX status and
	 *       the wait time was zero before.
	 */
	if (!duration)
		duration = 10;

	ret = drv_remain_on_channel(local, channel, channel_type, duration);
	if (ret) {
		kfree(roc);
		return ret;
	}

	roc->started = true;
	goto out_queue;

 out_check_combine:
	list_for_each_entry(tmp, &local->roc_list, list) {
		if (tmp->chan != channel || tmp->chan_type != channel_type)
			continue;

		/*
		 * Extend this ROC if possible:
		 *
		 * If it hasn't started yet, just increase the duration
		 * and add the new one to the list of dependents.
		 */
		if (!tmp->started) {
			list_add_tail(&roc->list, &tmp->dependents);
			tmp->duration = max(tmp->duration, roc->duration);
			queued = true;
			break;
		}

		/* If it has already started, it's more difficult ... */
		if (local->ops->remain_on_channel) {
			unsigned long j = jiffies;

			/*
			 * In the offloaded ROC case, if it hasn't begun, add
			 * this new one to the dependent list to be handled
			 * when the the master one begins. If it has begun,
			 * check that there's still a minimum time left and
			 * if so, start this one, transmitting the frame, but
			 * add it to the list directly after this one with a
			 * a reduced time so we'll ask the driver to execute
			 * it right after finishing the previous one, in the
			 * hope that it'll also be executed right afterwards,
			 * effectively extending the old one.
			 * If there's no minimum time left, just add it to the
			 * normal list.
			 */
			if (!tmp->hw_begun) {
				list_add_tail(&roc->list, &tmp->dependents);
				queued = true;
				break;
			}

			if (time_before(j + IEEE80211_ROC_MIN_LEFT,
					tmp->hw_start_time +
					msecs_to_jiffies(tmp->duration))) {
				int new_dur;

				ieee80211_handle_roc_started(roc);

				new_dur = roc->duration -
					  jiffies_to_msecs(tmp->hw_start_time +
							   msecs_to_jiffies(
								tmp->duration) -
							   j);

				if (new_dur > 0) {
					/* add right after tmp */
					list_add(&roc->list, &tmp->list);
				} else {
					list_add_tail(&roc->list,
						      &tmp->dependents);
				}
				queued = true;
			}
		} else if (del_timer_sync(&tmp->work.timer)) {
			unsigned long new_end;

			/*
			 * In the software ROC case, cancel the timer, if
			 * that fails then the finish work is already
			 * queued/pending and thus we queue the new ROC
			 * normally, if that succeeds then we can extend
			 * the timer duration and TX the frame (if any.)
			 */

			list_add_tail(&roc->list, &tmp->dependents);
			queued = true;

			new_end = jiffies + msecs_to_jiffies(roc->duration);

			/* ok, it was started & we canceled timer */
			if (time_after(new_end, tmp->work.timer.expires))
				mod_timer(&tmp->work.timer, new_end);
			else
				add_timer(&tmp->work.timer);

			ieee80211_handle_roc_started(roc);
		}
		break;
	}

 out_queue:
	if (!queued)
		list_add_tail(&roc->list, &local->roc_list);

	/*
	 * cookie is either the roc (for normal roc)
	 * or the SKB (for mgmt TX)
	 */
	if (txskb)
		*cookie = (unsigned long)txskb;
	else
		*cookie = (unsigned long)roc;

	return 0;
}

static int ieee80211_remain_on_channel(struct wiphy *wiphy,
				       struct net_device *dev,
				       struct ieee80211_channel *chan,
				       enum nl80211_channel_type channel_type,
				       unsigned int duration,
				       u64 *cookie)
{
	struct ieee80211_sub_if_data *sdata = IEEE80211_DEV_TO_SUB_IF(dev);
	struct ieee80211_local *local = sdata->local;
	int ret;

	mutex_lock(&local->mtx);
	ret = ieee80211_start_roc_work(local, sdata, chan, channel_type,
				       duration, cookie, NULL);
	mutex_unlock(&local->mtx);

	return ret;
}

static int ieee80211_cancel_roc(struct ieee80211_local *local,
				u64 cookie, bool mgmt_tx)
{
	struct ieee80211_roc_work *roc, *tmp, *found = NULL;
	int ret;

	mutex_lock(&local->mtx);
	list_for_each_entry_safe(roc, tmp, &local->roc_list, list) {
		struct ieee80211_roc_work *dep, *tmp2;

		list_for_each_entry_safe(dep, tmp2, &roc->dependents, list) {
			if (!mgmt_tx && (unsigned long)dep != cookie)
				continue;
			else if (mgmt_tx && dep->mgmt_tx_cookie != cookie)
				continue;
			/* found dependent item -- just remove it */
			list_del(&dep->list);
			mutex_unlock(&local->mtx);

			ieee80211_roc_notify_destroy(dep);
			return 0;
		}

		if (!mgmt_tx && (unsigned long)roc != cookie)
			continue;
		else if (mgmt_tx && roc->mgmt_tx_cookie != cookie)
			continue;

		found = roc;
		break;
	}

	if (!found) {
		mutex_unlock(&local->mtx);
		return -ENOENT;
	}

	/*
	 * We found the item to cancel, so do that. Note that it
	 * may have dependents, which we also cancel (and send
	 * the expired signal for.) Not doing so would be quite
	 * tricky here, but we may need to fix it later.
	 */

	if (local->ops->remain_on_channel) {
		if (found->started) {
			ret = drv_cancel_remain_on_channel(local);
			if (WARN_ON_ONCE(ret)) {
				mutex_unlock(&local->mtx);
				return ret;
			}
		}
<<<<<<< HEAD

		list_del(&found->list);

=======

		list_del(&found->list);

>>>>>>> 2f8684ce
		if (found->started)
			ieee80211_start_next_roc(local);
		mutex_unlock(&local->mtx);

		ieee80211_roc_notify_destroy(found);
	} else {
		/* work may be pending so use it all the time */
		found->abort = true;
		ieee80211_queue_delayed_work(&local->hw, &found->work, 0);

		mutex_unlock(&local->mtx);

		/* work will clean up etc */
		flush_delayed_work(&found->work);
	}

	return 0;
}

static int ieee80211_cancel_remain_on_channel(struct wiphy *wiphy,
					      struct net_device *dev,
					      u64 cookie)
{
	struct ieee80211_sub_if_data *sdata = IEEE80211_DEV_TO_SUB_IF(dev);
	struct ieee80211_local *local = sdata->local;

	return ieee80211_cancel_roc(local, cookie, false);
}

static int ieee80211_mgmt_tx(struct wiphy *wiphy, struct net_device *dev,
			     struct ieee80211_channel *chan, bool offchan,
			     enum nl80211_channel_type channel_type,
			     bool channel_type_valid, unsigned int wait,
			     const u8 *buf, size_t len, bool no_cck,
			     bool dont_wait_for_ack, u64 *cookie)
{
	struct ieee80211_sub_if_data *sdata = IEEE80211_DEV_TO_SUB_IF(dev);
	struct ieee80211_local *local = sdata->local;
	struct sk_buff *skb;
	struct sta_info *sta;
	const struct ieee80211_mgmt *mgmt = (void *)buf;
	bool need_offchan = false;
	u32 flags;
	int ret;

	if (dont_wait_for_ack)
		flags = IEEE80211_TX_CTL_NO_ACK;
	else
		flags = IEEE80211_TX_INTFL_NL80211_FRAME_TX |
			IEEE80211_TX_CTL_REQ_TX_STATUS;

	if (no_cck)
		flags |= IEEE80211_TX_CTL_NO_CCK_RATE;

	switch (sdata->vif.type) {
	case NL80211_IFTYPE_ADHOC:
		if (!sdata->vif.bss_conf.ibss_joined)
			need_offchan = true;
		/* fall through */
#ifdef CONFIG_MAC80211_MESH
	case NL80211_IFTYPE_MESH_POINT:
		if (ieee80211_vif_is_mesh(&sdata->vif) &&
		    !sdata->u.mesh.mesh_id_len)
			need_offchan = true;
		/* fall through */
#endif
	case NL80211_IFTYPE_AP:
	case NL80211_IFTYPE_AP_VLAN:
	case NL80211_IFTYPE_P2P_GO:
		if (sdata->vif.type != NL80211_IFTYPE_ADHOC &&
		    !ieee80211_vif_is_mesh(&sdata->vif) &&
		    !rcu_access_pointer(sdata->bss->beacon))
			need_offchan = true;
		if (!ieee80211_is_action(mgmt->frame_control) ||
		    mgmt->u.action.category == WLAN_CATEGORY_PUBLIC)
			break;
		rcu_read_lock();
		sta = sta_info_get(sdata, mgmt->da);
		rcu_read_unlock();
		if (!sta)
			return -ENOLINK;
		break;
	case NL80211_IFTYPE_STATION:
	case NL80211_IFTYPE_P2P_CLIENT:
		if (!sdata->u.mgd.associated)
			need_offchan = true;
		break;
	default:
		return -EOPNOTSUPP;
	}

	mutex_lock(&local->mtx);

	/* Check if the operating channel is the requested channel */
	if (!need_offchan) {
		need_offchan = chan != local->oper_channel;
		if (channel_type_valid &&
		    channel_type != local->_oper_channel_type)
			need_offchan = true;
	}

	if (need_offchan && !offchan) {
		ret = -EBUSY;
		goto out_unlock;
	}

	skb = dev_alloc_skb(local->hw.extra_tx_headroom + len);
	if (!skb) {
		ret = -ENOMEM;
		goto out_unlock;
	}
	skb_reserve(skb, local->hw.extra_tx_headroom);

	memcpy(skb_put(skb, len), buf, len);

	IEEE80211_SKB_CB(skb)->flags = flags;

	skb->dev = sdata->dev;

	if (!need_offchan) {
		ieee80211_tx_skb(sdata, skb);
		ret = 0;
		goto out_unlock;
	}

	IEEE80211_SKB_CB(skb)->flags |= IEEE80211_TX_CTL_TX_OFFCHAN;
	if (local->hw.flags & IEEE80211_HW_QUEUE_CONTROL)
		IEEE80211_SKB_CB(skb)->hw_queue =
			local->hw.offchannel_tx_hw_queue;

	/* This will handle all kinds of coalescing and immediate TX */
	ret = ieee80211_start_roc_work(local, sdata, chan, channel_type,
				       wait, cookie, skb);
	if (ret)
		kfree_skb(skb);
 out_unlock:
	mutex_unlock(&local->mtx);
	return ret;
}

static int ieee80211_mgmt_tx_cancel_wait(struct wiphy *wiphy,
					 struct net_device *dev,
					 u64 cookie)
{
	struct ieee80211_sub_if_data *sdata = IEEE80211_DEV_TO_SUB_IF(dev);
	struct ieee80211_local *local = sdata->local;

	return ieee80211_cancel_roc(local, cookie, true);
}

static void ieee80211_mgmt_frame_register(struct wiphy *wiphy,
					  struct net_device *dev,
					  u16 frame_type, bool reg)
{
	struct ieee80211_local *local = wiphy_priv(wiphy);
	struct ieee80211_sub_if_data *sdata = IEEE80211_DEV_TO_SUB_IF(dev);

	switch (frame_type) {
	case IEEE80211_FTYPE_MGMT | IEEE80211_STYPE_AUTH:
		if (sdata->vif.type == NL80211_IFTYPE_ADHOC) {
			struct ieee80211_if_ibss *ifibss = &sdata->u.ibss;

			if (reg)
				ifibss->auth_frame_registrations++;
			else
				ifibss->auth_frame_registrations--;
		}
		break;
	case IEEE80211_FTYPE_MGMT | IEEE80211_STYPE_PROBE_REQ:
		if (reg)
			local->probe_req_reg++;
		else
			local->probe_req_reg--;

		ieee80211_queue_work(&local->hw, &local->reconfig_filter);
		break;
	default:
		break;
	}
}

static int ieee80211_set_antenna(struct wiphy *wiphy, u32 tx_ant, u32 rx_ant)
{
	struct ieee80211_local *local = wiphy_priv(wiphy);

	if (local->started)
		return -EOPNOTSUPP;

	return drv_set_antenna(local, tx_ant, rx_ant);
}

static int ieee80211_get_antenna(struct wiphy *wiphy, u32 *tx_ant, u32 *rx_ant)
{
	struct ieee80211_local *local = wiphy_priv(wiphy);

	return drv_get_antenna(local, tx_ant, rx_ant);
}

static int ieee80211_set_ringparam(struct wiphy *wiphy, u32 tx, u32 rx)
{
	struct ieee80211_local *local = wiphy_priv(wiphy);

	return drv_set_ringparam(local, tx, rx);
}

static void ieee80211_get_ringparam(struct wiphy *wiphy,
				    u32 *tx, u32 *tx_max, u32 *rx, u32 *rx_max)
{
	struct ieee80211_local *local = wiphy_priv(wiphy);

	drv_get_ringparam(local, tx, tx_max, rx, rx_max);
}

static int ieee80211_set_rekey_data(struct wiphy *wiphy,
				    struct net_device *dev,
				    struct cfg80211_gtk_rekey_data *data)
{
	struct ieee80211_local *local = wiphy_priv(wiphy);
	struct ieee80211_sub_if_data *sdata = IEEE80211_DEV_TO_SUB_IF(dev);

	if (!local->ops->set_rekey_data)
		return -EOPNOTSUPP;

	drv_set_rekey_data(local, sdata, data);

	return 0;
}

static void ieee80211_tdls_add_ext_capab(struct sk_buff *skb)
{
	u8 *pos = (void *)skb_put(skb, 7);

	*pos++ = WLAN_EID_EXT_CAPABILITY;
	*pos++ = 5; /* len */
	*pos++ = 0x0;
	*pos++ = 0x0;
	*pos++ = 0x0;
	*pos++ = 0x0;
	*pos++ = WLAN_EXT_CAPA5_TDLS_ENABLED;
}

static u16 ieee80211_get_tdls_sta_capab(struct ieee80211_sub_if_data *sdata)
{
	struct ieee80211_local *local = sdata->local;
	u16 capab;

	capab = 0;
	if (local->oper_channel->band != IEEE80211_BAND_2GHZ)
		return capab;

	if (!(local->hw.flags & IEEE80211_HW_2GHZ_SHORT_SLOT_INCAPABLE))
		capab |= WLAN_CAPABILITY_SHORT_SLOT_TIME;
	if (!(local->hw.flags & IEEE80211_HW_2GHZ_SHORT_PREAMBLE_INCAPABLE))
		capab |= WLAN_CAPABILITY_SHORT_PREAMBLE;

	return capab;
}

static void ieee80211_tdls_add_link_ie(struct sk_buff *skb, u8 *src_addr,
				       u8 *peer, u8 *bssid)
{
	struct ieee80211_tdls_lnkie *lnkid;

	lnkid = (void *)skb_put(skb, sizeof(struct ieee80211_tdls_lnkie));

	lnkid->ie_type = WLAN_EID_LINK_ID;
	lnkid->ie_len = sizeof(struct ieee80211_tdls_lnkie) - 2;

	memcpy(lnkid->bssid, bssid, ETH_ALEN);
	memcpy(lnkid->init_sta, src_addr, ETH_ALEN);
	memcpy(lnkid->resp_sta, peer, ETH_ALEN);
}

static int
ieee80211_prep_tdls_encap_data(struct wiphy *wiphy, struct net_device *dev,
			       u8 *peer, u8 action_code, u8 dialog_token,
			       u16 status_code, struct sk_buff *skb)
{
	struct ieee80211_sub_if_data *sdata = IEEE80211_DEV_TO_SUB_IF(dev);
	struct ieee80211_tdls_data *tf;

	tf = (void *)skb_put(skb, offsetof(struct ieee80211_tdls_data, u));

	memcpy(tf->da, peer, ETH_ALEN);
	memcpy(tf->sa, sdata->vif.addr, ETH_ALEN);
	tf->ether_type = cpu_to_be16(ETH_P_TDLS);
	tf->payload_type = WLAN_TDLS_SNAP_RFTYPE;

	switch (action_code) {
	case WLAN_TDLS_SETUP_REQUEST:
		tf->category = WLAN_CATEGORY_TDLS;
		tf->action_code = WLAN_TDLS_SETUP_REQUEST;

		skb_put(skb, sizeof(tf->u.setup_req));
		tf->u.setup_req.dialog_token = dialog_token;
		tf->u.setup_req.capability =
			cpu_to_le16(ieee80211_get_tdls_sta_capab(sdata));

		ieee80211_add_srates_ie(sdata, skb, false);
		ieee80211_add_ext_srates_ie(sdata, skb, false);
		ieee80211_tdls_add_ext_capab(skb);
		break;
	case WLAN_TDLS_SETUP_RESPONSE:
		tf->category = WLAN_CATEGORY_TDLS;
		tf->action_code = WLAN_TDLS_SETUP_RESPONSE;

		skb_put(skb, sizeof(tf->u.setup_resp));
		tf->u.setup_resp.status_code = cpu_to_le16(status_code);
		tf->u.setup_resp.dialog_token = dialog_token;
		tf->u.setup_resp.capability =
			cpu_to_le16(ieee80211_get_tdls_sta_capab(sdata));

		ieee80211_add_srates_ie(sdata, skb, false);
		ieee80211_add_ext_srates_ie(sdata, skb, false);
		ieee80211_tdls_add_ext_capab(skb);
		break;
	case WLAN_TDLS_SETUP_CONFIRM:
		tf->category = WLAN_CATEGORY_TDLS;
		tf->action_code = WLAN_TDLS_SETUP_CONFIRM;

		skb_put(skb, sizeof(tf->u.setup_cfm));
		tf->u.setup_cfm.status_code = cpu_to_le16(status_code);
		tf->u.setup_cfm.dialog_token = dialog_token;
		break;
	case WLAN_TDLS_TEARDOWN:
		tf->category = WLAN_CATEGORY_TDLS;
		tf->action_code = WLAN_TDLS_TEARDOWN;

		skb_put(skb, sizeof(tf->u.teardown));
		tf->u.teardown.reason_code = cpu_to_le16(status_code);
		break;
	case WLAN_TDLS_DISCOVERY_REQUEST:
		tf->category = WLAN_CATEGORY_TDLS;
		tf->action_code = WLAN_TDLS_DISCOVERY_REQUEST;

		skb_put(skb, sizeof(tf->u.discover_req));
		tf->u.discover_req.dialog_token = dialog_token;
		break;
	default:
		return -EINVAL;
	}

	return 0;
}

static int
ieee80211_prep_tdls_direct(struct wiphy *wiphy, struct net_device *dev,
			   u8 *peer, u8 action_code, u8 dialog_token,
			   u16 status_code, struct sk_buff *skb)
{
	struct ieee80211_sub_if_data *sdata = IEEE80211_DEV_TO_SUB_IF(dev);
	struct ieee80211_mgmt *mgmt;

	mgmt = (void *)skb_put(skb, 24);
	memset(mgmt, 0, 24);
	memcpy(mgmt->da, peer, ETH_ALEN);
	memcpy(mgmt->sa, sdata->vif.addr, ETH_ALEN);
	memcpy(mgmt->bssid, sdata->u.mgd.bssid, ETH_ALEN);

	mgmt->frame_control = cpu_to_le16(IEEE80211_FTYPE_MGMT |
					  IEEE80211_STYPE_ACTION);

	switch (action_code) {
	case WLAN_PUB_ACTION_TDLS_DISCOVER_RES:
		skb_put(skb, 1 + sizeof(mgmt->u.action.u.tdls_discover_resp));
		mgmt->u.action.category = WLAN_CATEGORY_PUBLIC;
		mgmt->u.action.u.tdls_discover_resp.action_code =
			WLAN_PUB_ACTION_TDLS_DISCOVER_RES;
		mgmt->u.action.u.tdls_discover_resp.dialog_token =
			dialog_token;
		mgmt->u.action.u.tdls_discover_resp.capability =
			cpu_to_le16(ieee80211_get_tdls_sta_capab(sdata));

		ieee80211_add_srates_ie(sdata, skb, false);
		ieee80211_add_ext_srates_ie(sdata, skb, false);
		ieee80211_tdls_add_ext_capab(skb);
		break;
	default:
		return -EINVAL;
	}

	return 0;
}

static int ieee80211_tdls_mgmt(struct wiphy *wiphy, struct net_device *dev,
			       u8 *peer, u8 action_code, u8 dialog_token,
			       u16 status_code, const u8 *extra_ies,
			       size_t extra_ies_len)
{
	struct ieee80211_sub_if_data *sdata = IEEE80211_DEV_TO_SUB_IF(dev);
	struct ieee80211_local *local = sdata->local;
	struct ieee80211_tx_info *info;
	struct sk_buff *skb = NULL;
	bool send_direct;
	int ret;

	if (!(wiphy->flags & WIPHY_FLAG_SUPPORTS_TDLS))
		return -ENOTSUPP;

	/* make sure we are in managed mode, and associated */
	if (sdata->vif.type != NL80211_IFTYPE_STATION ||
	    !sdata->u.mgd.associated)
		return -EINVAL;

	tdls_dbg(sdata, "TDLS mgmt action %d peer %pM\n",
		 action_code, peer);

	skb = dev_alloc_skb(local->hw.extra_tx_headroom +
			    max(sizeof(struct ieee80211_mgmt),
				sizeof(struct ieee80211_tdls_data)) +
			    50 + /* supported rates */
			    7 + /* ext capab */
			    extra_ies_len +
			    sizeof(struct ieee80211_tdls_lnkie));
	if (!skb)
		return -ENOMEM;

	info = IEEE80211_SKB_CB(skb);
	skb_reserve(skb, local->hw.extra_tx_headroom);

	switch (action_code) {
	case WLAN_TDLS_SETUP_REQUEST:
	case WLAN_TDLS_SETUP_RESPONSE:
	case WLAN_TDLS_SETUP_CONFIRM:
	case WLAN_TDLS_TEARDOWN:
	case WLAN_TDLS_DISCOVERY_REQUEST:
		ret = ieee80211_prep_tdls_encap_data(wiphy, dev, peer,
						     action_code, dialog_token,
						     status_code, skb);
		send_direct = false;
		break;
	case WLAN_PUB_ACTION_TDLS_DISCOVER_RES:
		ret = ieee80211_prep_tdls_direct(wiphy, dev, peer, action_code,
						 dialog_token, status_code,
						 skb);
		send_direct = true;
		break;
	default:
		ret = -ENOTSUPP;
		break;
	}

	if (ret < 0)
		goto fail;

	if (extra_ies_len)
		memcpy(skb_put(skb, extra_ies_len), extra_ies, extra_ies_len);

	/* the TDLS link IE is always added last */
	switch (action_code) {
	case WLAN_TDLS_SETUP_REQUEST:
	case WLAN_TDLS_SETUP_CONFIRM:
	case WLAN_TDLS_TEARDOWN:
	case WLAN_TDLS_DISCOVERY_REQUEST:
		/* we are the initiator */
		ieee80211_tdls_add_link_ie(skb, sdata->vif.addr, peer,
					   sdata->u.mgd.bssid);
		break;
	case WLAN_TDLS_SETUP_RESPONSE:
	case WLAN_PUB_ACTION_TDLS_DISCOVER_RES:
		/* we are the responder */
		ieee80211_tdls_add_link_ie(skb, peer, sdata->vif.addr,
					   sdata->u.mgd.bssid);
		break;
	default:
		ret = -ENOTSUPP;
		goto fail;
	}

	if (send_direct) {
		ieee80211_tx_skb(sdata, skb);
		return 0;
	}

	/*
	 * According to 802.11z: Setup req/resp are sent in AC_BK, otherwise
	 * we should default to AC_VI.
	 */
	switch (action_code) {
	case WLAN_TDLS_SETUP_REQUEST:
	case WLAN_TDLS_SETUP_RESPONSE:
		skb_set_queue_mapping(skb, IEEE80211_AC_BK);
		skb->priority = 2;
		break;
	default:
		skb_set_queue_mapping(skb, IEEE80211_AC_VI);
		skb->priority = 5;
		break;
	}

	/* disable bottom halves when entering the Tx path */
	local_bh_disable();
	ret = ieee80211_subif_start_xmit(skb, dev);
	local_bh_enable();

	return ret;

fail:
	dev_kfree_skb(skb);
	return ret;
}

static int ieee80211_tdls_oper(struct wiphy *wiphy, struct net_device *dev,
			       u8 *peer, enum nl80211_tdls_operation oper)
{
	struct sta_info *sta;
	struct ieee80211_sub_if_data *sdata = IEEE80211_DEV_TO_SUB_IF(dev);

	if (!(wiphy->flags & WIPHY_FLAG_SUPPORTS_TDLS))
		return -ENOTSUPP;

	if (sdata->vif.type != NL80211_IFTYPE_STATION)
		return -EINVAL;

	tdls_dbg(sdata, "TDLS oper %d peer %pM\n", oper, peer);

	switch (oper) {
	case NL80211_TDLS_ENABLE_LINK:
		rcu_read_lock();
		sta = sta_info_get(sdata, peer);
		if (!sta) {
			rcu_read_unlock();
			return -ENOLINK;
		}

		set_sta_flag(sta, WLAN_STA_TDLS_PEER_AUTH);
		rcu_read_unlock();
		break;
	case NL80211_TDLS_DISABLE_LINK:
		return sta_info_destroy_addr(sdata, peer);
	case NL80211_TDLS_TEARDOWN:
	case NL80211_TDLS_SETUP:
	case NL80211_TDLS_DISCOVERY_REQ:
		/* We don't support in-driver setup/teardown/discovery */
		return -ENOTSUPP;
	default:
		return -ENOTSUPP;
	}

	return 0;
}

static int ieee80211_probe_client(struct wiphy *wiphy, struct net_device *dev,
				  const u8 *peer, u64 *cookie)
{
	struct ieee80211_sub_if_data *sdata = IEEE80211_DEV_TO_SUB_IF(dev);
	struct ieee80211_local *local = sdata->local;
	struct ieee80211_qos_hdr *nullfunc;
	struct sk_buff *skb;
	int size = sizeof(*nullfunc);
	__le16 fc;
	bool qos;
	struct ieee80211_tx_info *info;
	struct sta_info *sta;

	rcu_read_lock();
	sta = sta_info_get(sdata, peer);
	if (sta) {
		qos = test_sta_flag(sta, WLAN_STA_WME);
		rcu_read_unlock();
	} else {
		rcu_read_unlock();
		return -ENOLINK;
	}

	if (qos) {
		fc = cpu_to_le16(IEEE80211_FTYPE_DATA |
				 IEEE80211_STYPE_QOS_NULLFUNC |
				 IEEE80211_FCTL_FROMDS);
	} else {
		size -= 2;
		fc = cpu_to_le16(IEEE80211_FTYPE_DATA |
				 IEEE80211_STYPE_NULLFUNC |
				 IEEE80211_FCTL_FROMDS);
	}

	skb = dev_alloc_skb(local->hw.extra_tx_headroom + size);
	if (!skb)
		return -ENOMEM;

	skb->dev = dev;

	skb_reserve(skb, local->hw.extra_tx_headroom);

	nullfunc = (void *) skb_put(skb, size);
	nullfunc->frame_control = fc;
	nullfunc->duration_id = 0;
	memcpy(nullfunc->addr1, sta->sta.addr, ETH_ALEN);
	memcpy(nullfunc->addr2, sdata->vif.addr, ETH_ALEN);
	memcpy(nullfunc->addr3, sdata->vif.addr, ETH_ALEN);
	nullfunc->seq_ctrl = 0;

	info = IEEE80211_SKB_CB(skb);

	info->flags |= IEEE80211_TX_CTL_REQ_TX_STATUS |
		       IEEE80211_TX_INTFL_NL80211_FRAME_TX;

	skb_set_queue_mapping(skb, IEEE80211_AC_VO);
	skb->priority = 7;
	if (qos)
		nullfunc->qos_ctrl = cpu_to_le16(7);

	local_bh_disable();
	ieee80211_xmit(sdata, skb);
	local_bh_enable();

	*cookie = (unsigned long) skb;
	return 0;
}

static void ieee80211_set_monitor_enabled(struct wiphy *wiphy, bool enabled)
{
	struct ieee80211_local *local = wiphy_priv(wiphy);

	if (enabled)
		WARN_ON(ieee80211_add_virtual_monitor(local));
	else
		ieee80211_del_virtual_monitor(local);
}

#ifdef CONFIG_PM
static void ieee80211_set_wakeup(struct wiphy *wiphy, bool enabled)
{
	drv_set_wakeup(wiphy_priv(wiphy), enabled);
}
#endif

struct cfg80211_ops mac80211_config_ops = {
	.add_virtual_intf = ieee80211_add_iface,
	.del_virtual_intf = ieee80211_del_iface,
	.change_virtual_intf = ieee80211_change_iface,
	.add_key = ieee80211_add_key,
	.del_key = ieee80211_del_key,
	.get_key = ieee80211_get_key,
	.set_default_key = ieee80211_config_default_key,
	.set_default_mgmt_key = ieee80211_config_default_mgmt_key,
	.start_ap = ieee80211_start_ap,
	.change_beacon = ieee80211_change_beacon,
	.stop_ap = ieee80211_stop_ap,
	.add_station = ieee80211_add_station,
	.del_station = ieee80211_del_station,
	.change_station = ieee80211_change_station,
	.get_station = ieee80211_get_station,
	.dump_station = ieee80211_dump_station,
	.dump_survey = ieee80211_dump_survey,
#ifdef CONFIG_MAC80211_MESH
	.add_mpath = ieee80211_add_mpath,
	.del_mpath = ieee80211_del_mpath,
	.change_mpath = ieee80211_change_mpath,
	.get_mpath = ieee80211_get_mpath,
	.dump_mpath = ieee80211_dump_mpath,
	.update_mesh_config = ieee80211_update_mesh_config,
	.get_mesh_config = ieee80211_get_mesh_config,
	.join_mesh = ieee80211_join_mesh,
	.leave_mesh = ieee80211_leave_mesh,
#endif
	.change_bss = ieee80211_change_bss,
	.set_txq_params = ieee80211_set_txq_params,
	.set_monitor_channel = ieee80211_set_monitor_channel,
	.suspend = ieee80211_suspend,
	.resume = ieee80211_resume,
	.scan = ieee80211_scan,
	.sched_scan_start = ieee80211_sched_scan_start,
	.sched_scan_stop = ieee80211_sched_scan_stop,
	.auth = ieee80211_auth,
	.assoc = ieee80211_assoc,
	.deauth = ieee80211_deauth,
	.disassoc = ieee80211_disassoc,
	.join_ibss = ieee80211_join_ibss,
	.leave_ibss = ieee80211_leave_ibss,
	.set_wiphy_params = ieee80211_set_wiphy_params,
	.set_tx_power = ieee80211_set_tx_power,
	.get_tx_power = ieee80211_get_tx_power,
	.set_wds_peer = ieee80211_set_wds_peer,
	.rfkill_poll = ieee80211_rfkill_poll,
	CFG80211_TESTMODE_CMD(ieee80211_testmode_cmd)
	CFG80211_TESTMODE_DUMP(ieee80211_testmode_dump)
	.set_power_mgmt = ieee80211_set_power_mgmt,
	.set_bitrate_mask = ieee80211_set_bitrate_mask,
	.remain_on_channel = ieee80211_remain_on_channel,
	.cancel_remain_on_channel = ieee80211_cancel_remain_on_channel,
	.mgmt_tx = ieee80211_mgmt_tx,
	.mgmt_tx_cancel_wait = ieee80211_mgmt_tx_cancel_wait,
	.set_cqm_rssi_config = ieee80211_set_cqm_rssi_config,
	.mgmt_frame_register = ieee80211_mgmt_frame_register,
	.set_antenna = ieee80211_set_antenna,
	.get_antenna = ieee80211_get_antenna,
	.set_ringparam = ieee80211_set_ringparam,
	.get_ringparam = ieee80211_get_ringparam,
	.set_rekey_data = ieee80211_set_rekey_data,
	.tdls_oper = ieee80211_tdls_oper,
	.tdls_mgmt = ieee80211_tdls_mgmt,
	.probe_client = ieee80211_probe_client,
	.set_noack_map = ieee80211_set_noack_map,
	.set_monitor_enabled = ieee80211_set_monitor_enabled,
#ifdef CONFIG_PM
	.set_wakeup = ieee80211_set_wakeup,
#endif
	.get_et_sset_count = ieee80211_get_et_sset_count,
	.get_et_stats = ieee80211_get_et_stats,
	.get_et_strings = ieee80211_get_et_strings,
};<|MERGE_RESOLUTION|>--- conflicted
+++ resolved
@@ -2367,15 +2367,9 @@
 				return ret;
 			}
 		}
-<<<<<<< HEAD
 
 		list_del(&found->list);
 
-=======
-
-		list_del(&found->list);
-
->>>>>>> 2f8684ce
 		if (found->started)
 			ieee80211_start_next_roc(local);
 		mutex_unlock(&local->mtx);
