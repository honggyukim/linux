--- conflicted
+++ resolved
@@ -14,33 +14,26 @@
 #include "path.h"
 #include "topology.h"
 
-<<<<<<< HEAD
+static irqreturn_t avs_apl_dsp_interrupt(struct avs_dev *adev)
+{
+	u32 adspis = snd_hdac_adsp_readl(adev, AVS_ADSP_REG_ADSPIS);
+	irqreturn_t ret = IRQ_NONE;
+
+	if (adspis == UINT_MAX)
+		return ret;
+
+	if (adspis & AVS_ADSP_ADSPIS_IPC) {
+		avs_skl_ipc_interrupt(adev);
+		ret = IRQ_HANDLED;
+	}
+
+	return ret;
+}
+
 #ifdef CONFIG_DEBUG_FS
 int avs_apl_enable_logs(struct avs_dev *adev, enum avs_log_enable enable, u32 aging_period,
 			u32 fifo_full_period, unsigned long resource_mask, u32 *priorities)
 {
-=======
-static irqreturn_t avs_apl_dsp_interrupt(struct avs_dev *adev)
-{
-	u32 adspis = snd_hdac_adsp_readl(adev, AVS_ADSP_REG_ADSPIS);
-	irqreturn_t ret = IRQ_NONE;
-
-	if (adspis == UINT_MAX)
-		return ret;
-
-	if (adspis & AVS_ADSP_ADSPIS_IPC) {
-		avs_skl_ipc_interrupt(adev);
-		ret = IRQ_HANDLED;
-	}
-
-	return ret;
-}
-
-#ifdef CONFIG_DEBUG_FS
-int avs_apl_enable_logs(struct avs_dev *adev, enum avs_log_enable enable, u32 aging_period,
-			u32 fifo_full_period, unsigned long resource_mask, u32 *priorities)
-{
->>>>>>> 0c383648
 	struct avs_apl_log_state_info *info;
 	u32 size, num_cores = adev->hw_cfg.dsp_cores;
 	int ret, i;
@@ -261,12 +254,7 @@
 	.power = avs_dsp_core_power,
 	.reset = avs_dsp_core_reset,
 	.stall = avs_dsp_core_stall,
-<<<<<<< HEAD
-	.irq_handler = avs_irq_handler,
-	.irq_thread = avs_skl_irq_thread,
-=======
 	.dsp_interrupt = avs_apl_dsp_interrupt,
->>>>>>> 0c383648
 	.int_control = avs_dsp_interrupt_control,
 	.load_basefw = avs_hda_load_basefw,
 	.load_lib = avs_hda_load_library,
