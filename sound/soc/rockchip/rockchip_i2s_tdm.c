// SPDX-License-Identifier: GPL-2.0-only
// ALSA SoC Audio Layer - Rockchip I2S/TDM Controller driver

// Copyright (c) 2018 Rockchip Electronics Co. Ltd.
// Author: Sugar Zhang <sugar.zhang@rock-chips.com>
// Author: Nicolas Frattaroli <frattaroli.nicolas@gmail.com>

#include <linux/clk.h>
#include <linux/clk-provider.h>
#include <linux/delay.h>
#include <linux/mfd/syscon.h>
#include <linux/module.h>
#include <linux/of.h>
#include <linux/pm_runtime.h>
#include <linux/regmap.h>
#include <linux/reset.h>
#include <linux/spinlock.h>
#include <sound/dmaengine_pcm.h>
#include <sound/pcm_params.h>

#include "rockchip_i2s_tdm.h"

#define DRV_NAME "rockchip-i2s-tdm"

#define DEFAULT_MCLK_FS				256
#define CH_GRP_MAX				4  /* The max channel 8 / 2 */
#define MULTIPLEX_CH_MAX			10

#define TRCM_TXRX 0
#define TRCM_TX 1
#define TRCM_RX 2

struct txrx_config {
	u32 addr;
	u32 reg;
	u32 txonly;
	u32 rxonly;
};

struct rk_i2s_soc_data {
	u32 softrst_offset;
	u32 grf_reg_offset;
	u32 grf_shift;
	int config_count;
	const struct txrx_config *configs;
	int (*init)(struct device *dev, u32 addr);
};

struct rk_i2s_tdm_dev {
	struct device *dev;
	struct clk *hclk;
	struct clk *mclk_tx;
	struct clk *mclk_rx;
	struct regmap *regmap;
	struct regmap *grf;
	struct snd_dmaengine_dai_dma_data capture_dma_data;
	struct snd_dmaengine_dai_dma_data playback_dma_data;
	struct reset_control *tx_reset;
	struct reset_control *rx_reset;
	const struct rk_i2s_soc_data *soc_data;
	bool is_master_mode;
	bool io_multiplex;
	bool tdm_mode;
	unsigned int frame_width;
	unsigned int clk_trcm;
	unsigned int i2s_sdis[CH_GRP_MAX];
	unsigned int i2s_sdos[CH_GRP_MAX];
	int refcount;
	spinlock_t lock; /* xfer lock */
	bool has_playback;
	bool has_capture;
	struct snd_soc_dai_driver *dai;
};

static int to_ch_num(unsigned int val)
{
	switch (val) {
	case I2S_CHN_4:
		return 4;
	case I2S_CHN_6:
		return 6;
	case I2S_CHN_8:
		return 8;
	default:
		return 2;
	}
}

static void i2s_tdm_disable_unprepare_mclk(struct rk_i2s_tdm_dev *i2s_tdm)
{
	clk_disable_unprepare(i2s_tdm->mclk_tx);
	clk_disable_unprepare(i2s_tdm->mclk_rx);
}

/**
 * i2s_tdm_prepare_enable_mclk - prepare to enable all mclks, disable them on
 *				 failure.
 * @i2s_tdm: rk_i2s_tdm_dev struct
 *
 * This function attempts to enable all mclk clocks, but cleans up after
 * itself on failure. Guarantees to balance its calls.
 *
 * Returns success (0) or negative errno.
 */
static int i2s_tdm_prepare_enable_mclk(struct rk_i2s_tdm_dev *i2s_tdm)
{
	int ret = 0;

	ret = clk_prepare_enable(i2s_tdm->mclk_tx);
	if (ret)
		goto err_mclk_tx;
	ret = clk_prepare_enable(i2s_tdm->mclk_rx);
	if (ret)
		goto err_mclk_rx;

	return 0;

err_mclk_rx:
	clk_disable_unprepare(i2s_tdm->mclk_tx);
err_mclk_tx:
	return ret;
}

static int __maybe_unused i2s_tdm_runtime_suspend(struct device *dev)
{
	struct rk_i2s_tdm_dev *i2s_tdm = dev_get_drvdata(dev);

	regcache_cache_only(i2s_tdm->regmap, true);
	i2s_tdm_disable_unprepare_mclk(i2s_tdm);

	clk_disable_unprepare(i2s_tdm->hclk);

	return 0;
}

static int __maybe_unused i2s_tdm_runtime_resume(struct device *dev)
{
	struct rk_i2s_tdm_dev *i2s_tdm = dev_get_drvdata(dev);
	int ret;

	ret = clk_prepare_enable(i2s_tdm->hclk);
	if (ret)
		goto err_hclk;

	ret = i2s_tdm_prepare_enable_mclk(i2s_tdm);
	if (ret)
		goto err_mclk;

	regcache_cache_only(i2s_tdm->regmap, false);
	regcache_mark_dirty(i2s_tdm->regmap);

	ret = regcache_sync(i2s_tdm->regmap);
	if (ret)
		goto err_regcache;

	return 0;

err_regcache:
	i2s_tdm_disable_unprepare_mclk(i2s_tdm);
err_mclk:
	clk_disable_unprepare(i2s_tdm->hclk);
err_hclk:
	return ret;
}

static inline struct rk_i2s_tdm_dev *to_info(struct snd_soc_dai *dai)
{
	return snd_soc_dai_get_drvdata(dai);
}

/*
 * Makes sure that both tx and rx are reset at the same time to sync lrck
 * when clk_trcm > 0.
 */
static void rockchip_snd_xfer_sync_reset(struct rk_i2s_tdm_dev *i2s_tdm)
{
	/* This is technically race-y.
	 *
	 * In an ideal world, we could atomically assert both resets at the
	 * same time, through an atomic bulk reset API. This API however does
	 * not exist, so what the downstream vendor code used to do was
	 * implement half a reset controller here and require the CRU to be
	 * passed to the driver as a device tree node. Violating abstractions
	 * like that is bad, especially when it influences something like the
	 * bindings which are supposed to describe the hardware, not whatever
	 * workarounds the driver needs, so it was dropped.
	 *
	 * In practice, asserting the resets one by one appears to work just
	 * fine for playback. During duplex (playback + capture) operation,
	 * this might become an issue, but that should be solved by the
	 * implementation of the aforementioned API, not by shoving a reset
	 * controller into an audio driver.
	 */

	reset_control_assert(i2s_tdm->tx_reset);
	reset_control_assert(i2s_tdm->rx_reset);
	udelay(10);
	reset_control_deassert(i2s_tdm->tx_reset);
	reset_control_deassert(i2s_tdm->rx_reset);
	udelay(10);
}

static void rockchip_snd_reset(struct reset_control *rc)
{
	reset_control_assert(rc);
	udelay(10);
	reset_control_deassert(rc);
	udelay(10);
}

static void rockchip_snd_xfer_clear(struct rk_i2s_tdm_dev *i2s_tdm,
				    unsigned int clr)
{
	unsigned int xfer_mask = 0;
	unsigned int xfer_val = 0;
	unsigned int val;
	int retry = 10;
	bool tx = clr & I2S_CLR_TXC;
	bool rx = clr & I2S_CLR_RXC;

	if (!(rx || tx))
		return;

	if (tx) {
		xfer_mask = I2S_XFER_TXS_START;
		xfer_val = I2S_XFER_TXS_STOP;
	}
	if (rx) {
		xfer_mask |= I2S_XFER_RXS_START;
		xfer_val |= I2S_XFER_RXS_STOP;
	}

	regmap_update_bits(i2s_tdm->regmap, I2S_XFER, xfer_mask, xfer_val);
	udelay(150);
	regmap_update_bits(i2s_tdm->regmap, I2S_CLR, clr, clr);

	regmap_read(i2s_tdm->regmap, I2S_CLR, &val);
	/* Wait on the clear operation to finish */
	while (val) {
		udelay(15);
		regmap_read(i2s_tdm->regmap, I2S_CLR, &val);
		retry--;
		if (!retry) {
			dev_warn(i2s_tdm->dev, "clear failed, reset %s%s\n",
				 tx ? "tx" : "", rx ? "rx" : "");
			if (rx && tx)
				rockchip_snd_xfer_sync_reset(i2s_tdm);
			else if (tx)
				rockchip_snd_reset(i2s_tdm->tx_reset);
			else if (rx)
				rockchip_snd_reset(i2s_tdm->rx_reset);
			break;
		}
	}
}

static inline void rockchip_enable_tde(struct regmap *regmap)
{
	regmap_update_bits(regmap, I2S_DMACR, I2S_DMACR_TDE_ENABLE,
			   I2S_DMACR_TDE_ENABLE);
}

static inline void rockchip_disable_tde(struct regmap *regmap)
{
	regmap_update_bits(regmap, I2S_DMACR, I2S_DMACR_TDE_ENABLE,
			   I2S_DMACR_TDE_DISABLE);
}

static inline void rockchip_enable_rde(struct regmap *regmap)
{
	regmap_update_bits(regmap, I2S_DMACR, I2S_DMACR_RDE_ENABLE,
			   I2S_DMACR_RDE_ENABLE);
}

static inline void rockchip_disable_rde(struct regmap *regmap)
{
	regmap_update_bits(regmap, I2S_DMACR, I2S_DMACR_RDE_ENABLE,
			   I2S_DMACR_RDE_DISABLE);
}

/* only used when clk_trcm > 0 */
static void rockchip_snd_txrxctrl(struct snd_pcm_substream *substream,
				  struct snd_soc_dai *dai, int on)
{
	struct rk_i2s_tdm_dev *i2s_tdm = to_info(dai);
	unsigned long flags;

	spin_lock_irqsave(&i2s_tdm->lock, flags);
	if (on) {
		if (substream->stream == SNDRV_PCM_STREAM_PLAYBACK)
			rockchip_enable_tde(i2s_tdm->regmap);
		else
			rockchip_enable_rde(i2s_tdm->regmap);

		if (++i2s_tdm->refcount == 1) {
			rockchip_snd_xfer_sync_reset(i2s_tdm);
			regmap_update_bits(i2s_tdm->regmap, I2S_XFER,
					   I2S_XFER_TXS_START |
					   I2S_XFER_RXS_START,
					   I2S_XFER_TXS_START |
					   I2S_XFER_RXS_START);
		}
	} else {
		if (substream->stream == SNDRV_PCM_STREAM_PLAYBACK)
			rockchip_disable_tde(i2s_tdm->regmap);
		else
			rockchip_disable_rde(i2s_tdm->regmap);

		if (--i2s_tdm->refcount == 0) {
			rockchip_snd_xfer_clear(i2s_tdm,
						I2S_CLR_TXC | I2S_CLR_RXC);
		}
	}
	spin_unlock_irqrestore(&i2s_tdm->lock, flags);
}

static void rockchip_snd_txctrl(struct rk_i2s_tdm_dev *i2s_tdm, int on)
{
	if (on) {
		rockchip_enable_tde(i2s_tdm->regmap);

		regmap_update_bits(i2s_tdm->regmap, I2S_XFER,
				   I2S_XFER_TXS_START,
				   I2S_XFER_TXS_START);
	} else {
		rockchip_disable_tde(i2s_tdm->regmap);

		rockchip_snd_xfer_clear(i2s_tdm, I2S_CLR_TXC);
	}
}

static void rockchip_snd_rxctrl(struct rk_i2s_tdm_dev *i2s_tdm, int on)
{
	if (on) {
		rockchip_enable_rde(i2s_tdm->regmap);

		regmap_update_bits(i2s_tdm->regmap, I2S_XFER,
				   I2S_XFER_RXS_START,
				   I2S_XFER_RXS_START);
	} else {
		rockchip_disable_rde(i2s_tdm->regmap);

		rockchip_snd_xfer_clear(i2s_tdm, I2S_CLR_RXC);
	}
}

static int rockchip_i2s_tdm_set_fmt(struct snd_soc_dai *cpu_dai,
				    unsigned int fmt)
{
	struct rk_i2s_tdm_dev *i2s_tdm = to_info(cpu_dai);
	unsigned int mask, val, tdm_val, txcr_val, rxcr_val;
	int ret;
	bool is_tdm = i2s_tdm->tdm_mode;

	ret = pm_runtime_resume_and_get(cpu_dai->dev);
	if (ret < 0 && ret != -EACCES)
		return ret;

	mask = I2S_CKR_MSS_MASK;
	switch (fmt & SND_SOC_DAIFMT_CLOCK_PROVIDER_MASK) {
	case SND_SOC_DAIFMT_BP_FP:
		val = I2S_CKR_MSS_MASTER;
		i2s_tdm->is_master_mode = true;
		break;
	case SND_SOC_DAIFMT_BC_FC:
		val = I2S_CKR_MSS_SLAVE;
		i2s_tdm->is_master_mode = false;
		break;
	default:
		ret = -EINVAL;
		goto err_pm_put;
	}

	regmap_update_bits(i2s_tdm->regmap, I2S_CKR, mask, val);

	mask = I2S_CKR_CKP_MASK | I2S_CKR_TLP_MASK | I2S_CKR_RLP_MASK;
	switch (fmt & SND_SOC_DAIFMT_INV_MASK) {
	case SND_SOC_DAIFMT_NB_NF:
		val = I2S_CKR_CKP_NORMAL |
		      I2S_CKR_TLP_NORMAL |
		      I2S_CKR_RLP_NORMAL;
		break;
	case SND_SOC_DAIFMT_NB_IF:
		val = I2S_CKR_CKP_NORMAL |
		      I2S_CKR_TLP_INVERTED |
		      I2S_CKR_RLP_INVERTED;
		break;
	case SND_SOC_DAIFMT_IB_NF:
		val = I2S_CKR_CKP_INVERTED |
		      I2S_CKR_TLP_NORMAL |
		      I2S_CKR_RLP_NORMAL;
		break;
	case SND_SOC_DAIFMT_IB_IF:
		val = I2S_CKR_CKP_INVERTED |
		      I2S_CKR_TLP_INVERTED |
		      I2S_CKR_RLP_INVERTED;
		break;
	default:
		ret = -EINVAL;
		goto err_pm_put;
	}

	regmap_update_bits(i2s_tdm->regmap, I2S_CKR, mask, val);

	switch (fmt & SND_SOC_DAIFMT_FORMAT_MASK) {
	case SND_SOC_DAIFMT_RIGHT_J:
		txcr_val = I2S_TXCR_IBM_RSJM;
		rxcr_val = I2S_RXCR_IBM_RSJM;
		break;
	case SND_SOC_DAIFMT_LEFT_J:
		txcr_val = I2S_TXCR_IBM_LSJM;
		rxcr_val = I2S_RXCR_IBM_LSJM;
		break;
	case SND_SOC_DAIFMT_I2S:
		txcr_val = I2S_TXCR_IBM_NORMAL;
		rxcr_val = I2S_RXCR_IBM_NORMAL;
		break;
	case SND_SOC_DAIFMT_DSP_A: /* PCM delay 1 mode */
		txcr_val = I2S_TXCR_TFS_PCM | I2S_TXCR_PBM_MODE(1);
		rxcr_val = I2S_RXCR_TFS_PCM | I2S_RXCR_PBM_MODE(1);
		break;
	case SND_SOC_DAIFMT_DSP_B: /* PCM no delay mode */
		txcr_val = I2S_TXCR_TFS_PCM;
		rxcr_val = I2S_RXCR_TFS_PCM;
		break;
	default:
		ret = -EINVAL;
		goto err_pm_put;
	}

	mask = I2S_TXCR_IBM_MASK | I2S_TXCR_TFS_MASK | I2S_TXCR_PBM_MASK;
	regmap_update_bits(i2s_tdm->regmap, I2S_TXCR, mask, txcr_val);

	mask = I2S_RXCR_IBM_MASK | I2S_RXCR_TFS_MASK | I2S_RXCR_PBM_MASK;
	regmap_update_bits(i2s_tdm->regmap, I2S_RXCR, mask, rxcr_val);

	if (is_tdm) {
		switch (fmt & SND_SOC_DAIFMT_FORMAT_MASK) {
		case SND_SOC_DAIFMT_RIGHT_J:
			val = I2S_TXCR_TFS_TDM_I2S;
			tdm_val = TDM_SHIFT_CTRL(2);
			break;
		case SND_SOC_DAIFMT_LEFT_J:
			val = I2S_TXCR_TFS_TDM_I2S;
			tdm_val = TDM_SHIFT_CTRL(1);
			break;
		case SND_SOC_DAIFMT_I2S:
			val = I2S_TXCR_TFS_TDM_I2S;
			tdm_val = TDM_SHIFT_CTRL(0);
			break;
		case SND_SOC_DAIFMT_DSP_A:
			val = I2S_TXCR_TFS_TDM_PCM;
			tdm_val = TDM_SHIFT_CTRL(0);
			break;
		case SND_SOC_DAIFMT_DSP_B:
			val = I2S_TXCR_TFS_TDM_PCM;
			tdm_val = TDM_SHIFT_CTRL(2);
			break;
		default:
			ret = -EINVAL;
			goto err_pm_put;
		}

		tdm_val |= TDM_FSYNC_WIDTH_SEL1(1);
		tdm_val |= TDM_FSYNC_WIDTH_HALF_FRAME;

		mask = I2S_TXCR_TFS_MASK;
		regmap_update_bits(i2s_tdm->regmap, I2S_TXCR, mask, val);
		regmap_update_bits(i2s_tdm->regmap, I2S_RXCR, mask, val);

		mask = TDM_FSYNC_WIDTH_SEL1_MSK | TDM_FSYNC_WIDTH_SEL0_MSK |
		       TDM_SHIFT_CTRL_MSK;
		regmap_update_bits(i2s_tdm->regmap, I2S_TDM_TXCR,
				   mask, tdm_val);
		regmap_update_bits(i2s_tdm->regmap, I2S_TDM_RXCR,
				   mask, tdm_val);
	}

err_pm_put:
	pm_runtime_put(cpu_dai->dev);

	return ret;
}

static void rockchip_i2s_tdm_xfer_pause(struct snd_pcm_substream *substream,
					struct rk_i2s_tdm_dev *i2s_tdm)
{
	int stream;

	stream = SNDRV_PCM_STREAM_LAST - substream->stream;
	if (stream == SNDRV_PCM_STREAM_PLAYBACK)
		rockchip_disable_tde(i2s_tdm->regmap);
	else
		rockchip_disable_rde(i2s_tdm->regmap);

	rockchip_snd_xfer_clear(i2s_tdm, I2S_CLR_TXC | I2S_CLR_RXC);
}

static void rockchip_i2s_tdm_xfer_resume(struct snd_pcm_substream *substream,
					 struct rk_i2s_tdm_dev *i2s_tdm)
{
	int stream;

	stream = SNDRV_PCM_STREAM_LAST - substream->stream;
	if (stream == SNDRV_PCM_STREAM_PLAYBACK)
		rockchip_enable_tde(i2s_tdm->regmap);
	else
		rockchip_enable_rde(i2s_tdm->regmap);

	regmap_update_bits(i2s_tdm->regmap, I2S_XFER,
			   I2S_XFER_TXS_START |
			   I2S_XFER_RXS_START,
			   I2S_XFER_TXS_START |
			   I2S_XFER_RXS_START);
}

static int rockchip_i2s_ch_to_io(unsigned int ch, bool substream_capture)
{
	if (substream_capture) {
		switch (ch) {
		case I2S_CHN_4:
			return I2S_IO_6CH_OUT_4CH_IN;
		case I2S_CHN_6:
			return I2S_IO_4CH_OUT_6CH_IN;
		case I2S_CHN_8:
			return I2S_IO_2CH_OUT_8CH_IN;
		default:
			return I2S_IO_8CH_OUT_2CH_IN;
		}
	} else {
		switch (ch) {
		case I2S_CHN_4:
			return I2S_IO_4CH_OUT_6CH_IN;
		case I2S_CHN_6:
			return I2S_IO_6CH_OUT_4CH_IN;
		case I2S_CHN_8:
			return I2S_IO_8CH_OUT_2CH_IN;
		default:
			return I2S_IO_2CH_OUT_8CH_IN;
		}
	}
}

static int rockchip_i2s_io_multiplex(struct snd_pcm_substream *substream,
				     struct snd_soc_dai *dai)
{
	struct rk_i2s_tdm_dev *i2s_tdm = to_info(dai);
	int usable_chs = MULTIPLEX_CH_MAX;
	unsigned int val = 0;

	if (!i2s_tdm->io_multiplex)
		return 0;

	if (IS_ERR_OR_NULL(i2s_tdm->grf)) {
		dev_err(i2s_tdm->dev,
			"io multiplex not supported for this device\n");
		return -EINVAL;
	}

	if (substream->stream == SNDRV_PCM_STREAM_CAPTURE) {
		struct snd_pcm_str *playback_str =
			&substream->pcm->streams[SNDRV_PCM_STREAM_PLAYBACK];

		if (playback_str->substream_opened) {
			regmap_read(i2s_tdm->regmap, I2S_TXCR, &val);
			val &= I2S_TXCR_CSR_MASK;
			usable_chs = MULTIPLEX_CH_MAX - to_ch_num(val);
		}

		regmap_read(i2s_tdm->regmap, I2S_RXCR, &val);
		val &= I2S_RXCR_CSR_MASK;

		if (to_ch_num(val) > usable_chs) {
			dev_err(i2s_tdm->dev,
				"Capture channels (%d) > usable channels (%d)\n",
				to_ch_num(val), usable_chs);
			return -EINVAL;
		}

		rockchip_i2s_ch_to_io(val, true);
	} else {
		struct snd_pcm_str *capture_str =
			&substream->pcm->streams[SNDRV_PCM_STREAM_CAPTURE];

		if (capture_str->substream_opened) {
			regmap_read(i2s_tdm->regmap, I2S_RXCR, &val);
			val &= I2S_RXCR_CSR_MASK;
			usable_chs = MULTIPLEX_CH_MAX - to_ch_num(val);
		}

		regmap_read(i2s_tdm->regmap, I2S_TXCR, &val);
		val &= I2S_TXCR_CSR_MASK;

		if (to_ch_num(val) > usable_chs) {
			dev_err(i2s_tdm->dev,
				"Playback channels (%d) > usable channels (%d)\n",
				to_ch_num(val), usable_chs);
			return -EINVAL;
		}
	}

	val <<= i2s_tdm->soc_data->grf_shift;
	val |= (I2S_IO_DIRECTION_MASK << i2s_tdm->soc_data->grf_shift) << 16;
	regmap_write(i2s_tdm->grf, i2s_tdm->soc_data->grf_reg_offset, val);

	return 0;
}

static int rockchip_i2s_trcm_mode(struct snd_pcm_substream *substream,
				  struct snd_soc_dai *dai,
				  unsigned int div_bclk,
				  unsigned int div_lrck,
				  unsigned int fmt)
{
	struct rk_i2s_tdm_dev *i2s_tdm = to_info(dai);
	unsigned long flags;

	if (!i2s_tdm->clk_trcm)
		return 0;

	spin_lock_irqsave(&i2s_tdm->lock, flags);
	if (i2s_tdm->refcount)
		rockchip_i2s_tdm_xfer_pause(substream, i2s_tdm);

	regmap_update_bits(i2s_tdm->regmap, I2S_CLKDIV,
			   I2S_CLKDIV_TXM_MASK | I2S_CLKDIV_RXM_MASK,
			   I2S_CLKDIV_TXM(div_bclk) | I2S_CLKDIV_RXM(div_bclk));
	regmap_update_bits(i2s_tdm->regmap, I2S_CKR,
			   I2S_CKR_TSD_MASK | I2S_CKR_RSD_MASK,
			   I2S_CKR_TSD(div_lrck) | I2S_CKR_RSD(div_lrck));

	if (substream->stream == SNDRV_PCM_STREAM_PLAYBACK)
		regmap_update_bits(i2s_tdm->regmap, I2S_TXCR,
				   I2S_TXCR_VDW_MASK | I2S_TXCR_CSR_MASK,
				   fmt);
	else
		regmap_update_bits(i2s_tdm->regmap, I2S_RXCR,
				   I2S_RXCR_VDW_MASK | I2S_RXCR_CSR_MASK,
				   fmt);

	if (i2s_tdm->refcount)
		rockchip_i2s_tdm_xfer_resume(substream, i2s_tdm);
	spin_unlock_irqrestore(&i2s_tdm->lock, flags);

	return 0;
}

static int rockchip_i2s_tdm_hw_params(struct snd_pcm_substream *substream,
				      struct snd_pcm_hw_params *params,
				      struct snd_soc_dai *dai)
{
	struct rk_i2s_tdm_dev *i2s_tdm = to_info(dai);
	unsigned int val = 0;
	unsigned int mclk_rate, bclk_rate, div_bclk = 4, div_lrck = 64;
	int err;

	if (i2s_tdm->is_master_mode) {
<<<<<<< HEAD
		struct clk *mclk = (substream->stream == SNDRV_PCM_STREAM_PLAYBACK) ?
			i2s_tdm->mclk_tx : i2s_tdm->mclk_rx;
=======
		struct clk *mclk;

		if (i2s_tdm->clk_trcm == TRCM_TX) {
			mclk = i2s_tdm->mclk_tx;
		} else if (i2s_tdm->clk_trcm == TRCM_RX) {
			mclk = i2s_tdm->mclk_rx;
		} else if (substream->stream == SNDRV_PCM_STREAM_PLAYBACK) {
			mclk = i2s_tdm->mclk_tx;
		} else {
			mclk = i2s_tdm->mclk_rx;
		}
>>>>>>> 0c383648

		err = clk_set_rate(mclk, DEFAULT_MCLK_FS * params_rate(params));
		if (err)
			return err;

		mclk_rate = clk_get_rate(mclk);
		bclk_rate = i2s_tdm->frame_width * params_rate(params);
		if (!bclk_rate)
			return -EINVAL;

		div_bclk = DIV_ROUND_CLOSEST(mclk_rate, bclk_rate);
		div_lrck = bclk_rate / params_rate(params);
	}

	switch (params_format(params)) {
	case SNDRV_PCM_FORMAT_S8:
		val |= I2S_TXCR_VDW(8);
		break;
	case SNDRV_PCM_FORMAT_S16_LE:
		val |= I2S_TXCR_VDW(16);
		break;
	case SNDRV_PCM_FORMAT_S20_3LE:
		val |= I2S_TXCR_VDW(20);
		break;
	case SNDRV_PCM_FORMAT_S24_LE:
		val |= I2S_TXCR_VDW(24);
		break;
	case SNDRV_PCM_FORMAT_S32_LE:
		val |= I2S_TXCR_VDW(32);
		break;
	default:
		return -EINVAL;
	}

	switch (params_channels(params)) {
	case 8:
		val |= I2S_CHN_8;
		break;
	case 6:
		val |= I2S_CHN_6;
		break;
	case 4:
		val |= I2S_CHN_4;
		break;
	case 2:
		val |= I2S_CHN_2;
		break;
	default:
		return -EINVAL;
	}

	if (i2s_tdm->clk_trcm) {
		rockchip_i2s_trcm_mode(substream, dai, div_bclk, div_lrck, val);
	} else if (substream->stream == SNDRV_PCM_STREAM_PLAYBACK) {
		regmap_update_bits(i2s_tdm->regmap, I2S_CLKDIV,
				   I2S_CLKDIV_TXM_MASK,
				   I2S_CLKDIV_TXM(div_bclk));
		regmap_update_bits(i2s_tdm->regmap, I2S_CKR,
				   I2S_CKR_TSD_MASK,
				   I2S_CKR_TSD(div_lrck));
		regmap_update_bits(i2s_tdm->regmap, I2S_TXCR,
				   I2S_TXCR_VDW_MASK | I2S_TXCR_CSR_MASK,
				   val);
	} else {
		regmap_update_bits(i2s_tdm->regmap, I2S_CLKDIV,
				   I2S_CLKDIV_RXM_MASK,
				   I2S_CLKDIV_RXM(div_bclk));
		regmap_update_bits(i2s_tdm->regmap, I2S_CKR,
				   I2S_CKR_RSD_MASK,
				   I2S_CKR_RSD(div_lrck));
		regmap_update_bits(i2s_tdm->regmap, I2S_RXCR,
				   I2S_RXCR_VDW_MASK | I2S_RXCR_CSR_MASK,
				   val);
	}

	return rockchip_i2s_io_multiplex(substream, dai);
}

static int rockchip_i2s_tdm_trigger(struct snd_pcm_substream *substream,
				    int cmd, struct snd_soc_dai *dai)
{
	struct rk_i2s_tdm_dev *i2s_tdm = to_info(dai);

	switch (cmd) {
	case SNDRV_PCM_TRIGGER_START:
	case SNDRV_PCM_TRIGGER_RESUME:
	case SNDRV_PCM_TRIGGER_PAUSE_RELEASE:
		if (i2s_tdm->clk_trcm)
			rockchip_snd_txrxctrl(substream, dai, 1);
		else if (substream->stream == SNDRV_PCM_STREAM_CAPTURE)
			rockchip_snd_rxctrl(i2s_tdm, 1);
		else
			rockchip_snd_txctrl(i2s_tdm, 1);
		break;
	case SNDRV_PCM_TRIGGER_SUSPEND:
	case SNDRV_PCM_TRIGGER_STOP:
	case SNDRV_PCM_TRIGGER_PAUSE_PUSH:
		if (i2s_tdm->clk_trcm)
			rockchip_snd_txrxctrl(substream, dai, 0);
		else if (substream->stream == SNDRV_PCM_STREAM_CAPTURE)
			rockchip_snd_rxctrl(i2s_tdm, 0);
		else
			rockchip_snd_txctrl(i2s_tdm, 0);
		break;
	default:
		return -EINVAL;
	}

	return 0;
}

static int rockchip_i2s_tdm_dai_probe(struct snd_soc_dai *dai)
{
	struct rk_i2s_tdm_dev *i2s_tdm = snd_soc_dai_get_drvdata(dai);

	if (i2s_tdm->has_capture)
		snd_soc_dai_dma_data_set_capture(dai,  &i2s_tdm->capture_dma_data);
	if (i2s_tdm->has_playback)
		snd_soc_dai_dma_data_set_playback(dai, &i2s_tdm->playback_dma_data);

	return 0;
}

static int rockchip_dai_tdm_slot(struct snd_soc_dai *dai,
				 unsigned int tx_mask, unsigned int rx_mask,
				 int slots, int slot_width)
{
	struct rk_i2s_tdm_dev *i2s_tdm = snd_soc_dai_get_drvdata(dai);
	unsigned int mask, val;

	i2s_tdm->tdm_mode = true;
	i2s_tdm->frame_width = slots * slot_width;
	mask = TDM_SLOT_BIT_WIDTH_MSK | TDM_FRAME_WIDTH_MSK;
	val = TDM_SLOT_BIT_WIDTH(slot_width) |
	      TDM_FRAME_WIDTH(slots * slot_width);
	regmap_update_bits(i2s_tdm->regmap, I2S_TDM_TXCR,
			   mask, val);
	regmap_update_bits(i2s_tdm->regmap, I2S_TDM_RXCR,
			   mask, val);

	return 0;
}

static int rockchip_i2s_tdm_set_bclk_ratio(struct snd_soc_dai *dai,
					   unsigned int ratio)
{
	struct rk_i2s_tdm_dev *i2s_tdm = snd_soc_dai_get_drvdata(dai);

	if (ratio < 32 || ratio > 512 || ratio % 2 == 1)
		return -EINVAL;

	i2s_tdm->frame_width = ratio;

	return 0;
}

static const struct snd_soc_dai_ops rockchip_i2s_tdm_dai_ops = {
	.probe = rockchip_i2s_tdm_dai_probe,
	.hw_params = rockchip_i2s_tdm_hw_params,
	.set_bclk_ratio	= rockchip_i2s_tdm_set_bclk_ratio,
	.set_fmt = rockchip_i2s_tdm_set_fmt,
	.set_tdm_slot = rockchip_dai_tdm_slot,
	.trigger = rockchip_i2s_tdm_trigger,
};

static const struct snd_soc_component_driver rockchip_i2s_tdm_component = {
	.name = DRV_NAME,
	.legacy_dai_naming = 1,
};

static bool rockchip_i2s_tdm_wr_reg(struct device *dev, unsigned int reg)
{
	switch (reg) {
	case I2S_TXCR:
	case I2S_RXCR:
	case I2S_CKR:
	case I2S_DMACR:
	case I2S_INTCR:
	case I2S_XFER:
	case I2S_CLR:
	case I2S_TXDR:
	case I2S_TDM_TXCR:
	case I2S_TDM_RXCR:
	case I2S_CLKDIV:
		return true;
	default:
		return false;
	}
}

static bool rockchip_i2s_tdm_rd_reg(struct device *dev, unsigned int reg)
{
	switch (reg) {
	case I2S_TXCR:
	case I2S_RXCR:
	case I2S_CKR:
	case I2S_DMACR:
	case I2S_INTCR:
	case I2S_XFER:
	case I2S_CLR:
	case I2S_TXDR:
	case I2S_RXDR:
	case I2S_TXFIFOLR:
	case I2S_INTSR:
	case I2S_RXFIFOLR:
	case I2S_TDM_TXCR:
	case I2S_TDM_RXCR:
	case I2S_CLKDIV:
		return true;
	default:
		return false;
	}
}

static bool rockchip_i2s_tdm_volatile_reg(struct device *dev, unsigned int reg)
{
	switch (reg) {
	case I2S_TXFIFOLR:
	case I2S_INTSR:
	case I2S_CLR:
	case I2S_TXDR:
	case I2S_RXDR:
	case I2S_RXFIFOLR:
		return true;
	default:
		return false;
	}
}

static bool rockchip_i2s_tdm_precious_reg(struct device *dev, unsigned int reg)
{
	if (reg == I2S_RXDR)
		return true;
	return false;
}

static const struct reg_default rockchip_i2s_tdm_reg_defaults[] = {
	{0x00, 0x7200000f},
	{0x04, 0x01c8000f},
	{0x08, 0x00001f1f},
	{0x10, 0x001f0000},
	{0x14, 0x01f00000},
	{0x30, 0x00003eff},
	{0x34, 0x00003eff},
	{0x38, 0x00000707},
};

static const struct regmap_config rockchip_i2s_tdm_regmap_config = {
	.reg_bits = 32,
	.reg_stride = 4,
	.val_bits = 32,
	.max_register = I2S_CLKDIV,
	.reg_defaults = rockchip_i2s_tdm_reg_defaults,
	.num_reg_defaults = ARRAY_SIZE(rockchip_i2s_tdm_reg_defaults),
	.writeable_reg = rockchip_i2s_tdm_wr_reg,
	.readable_reg = rockchip_i2s_tdm_rd_reg,
	.volatile_reg = rockchip_i2s_tdm_volatile_reg,
	.precious_reg = rockchip_i2s_tdm_precious_reg,
	.cache_type = REGCACHE_FLAT,
};

static int common_soc_init(struct device *dev, u32 addr)
{
	struct rk_i2s_tdm_dev *i2s_tdm = dev_get_drvdata(dev);
	const struct txrx_config *configs = i2s_tdm->soc_data->configs;
	u32 reg = 0, val = 0, trcm = i2s_tdm->clk_trcm;
	int i;

	if (trcm == TRCM_TXRX)
		return 0;

	if (IS_ERR_OR_NULL(i2s_tdm->grf)) {
		dev_err(i2s_tdm->dev,
			"no grf present but non-txrx TRCM specified\n");
		return -EINVAL;
	}

	for (i = 0; i < i2s_tdm->soc_data->config_count; i++) {
		if (addr != configs[i].addr)
			continue;
		reg = configs[i].reg;
		if (trcm == TRCM_TX)
			val = configs[i].txonly;
		else
			val = configs[i].rxonly;

		if (reg)
			regmap_write(i2s_tdm->grf, reg, val);
	}

	return 0;
}

static const struct txrx_config px30_txrx_config[] = {
	{ 0xff060000, 0x184, PX30_I2S0_CLK_TXONLY, PX30_I2S0_CLK_RXONLY },
};

static const struct txrx_config rk1808_txrx_config[] = {
	{ 0xff7e0000, 0x190, RK1808_I2S0_CLK_TXONLY, RK1808_I2S0_CLK_RXONLY },
};

static const struct txrx_config rk3308_txrx_config[] = {
	{ 0xff300000, 0x308, RK3308_I2S0_CLK_TXONLY, RK3308_I2S0_CLK_RXONLY },
	{ 0xff310000, 0x308, RK3308_I2S1_CLK_TXONLY, RK3308_I2S1_CLK_RXONLY },
};

static const struct txrx_config rk3568_txrx_config[] = {
	{ 0xfe410000, 0x504, RK3568_I2S1_CLK_TXONLY, RK3568_I2S1_CLK_RXONLY },
	{ 0xfe410000, 0x508, RK3568_I2S1_MCLK_TX_OE, RK3568_I2S1_MCLK_RX_OE },
	{ 0xfe420000, 0x508, RK3568_I2S2_MCLK_OE, RK3568_I2S2_MCLK_OE },
	{ 0xfe430000, 0x504, RK3568_I2S3_CLK_TXONLY, RK3568_I2S3_CLK_RXONLY },
	{ 0xfe430000, 0x508, RK3568_I2S3_MCLK_TXONLY, RK3568_I2S3_MCLK_RXONLY },
	{ 0xfe430000, 0x508, RK3568_I2S3_MCLK_OE, RK3568_I2S3_MCLK_OE },
};

static const struct txrx_config rv1126_txrx_config[] = {
	{ 0xff800000, 0x10260, RV1126_I2S0_CLK_TXONLY, RV1126_I2S0_CLK_RXONLY },
};

static const struct rk_i2s_soc_data px30_i2s_soc_data = {
	.softrst_offset = 0x0300,
	.configs = px30_txrx_config,
	.config_count = ARRAY_SIZE(px30_txrx_config),
	.init = common_soc_init,
};

static const struct rk_i2s_soc_data rk1808_i2s_soc_data = {
	.softrst_offset = 0x0300,
	.configs = rk1808_txrx_config,
	.config_count = ARRAY_SIZE(rk1808_txrx_config),
	.init = common_soc_init,
};

static const struct rk_i2s_soc_data rk3308_i2s_soc_data = {
	.softrst_offset = 0x0400,
	.grf_reg_offset = 0x0308,
	.grf_shift = 5,
	.configs = rk3308_txrx_config,
	.config_count = ARRAY_SIZE(rk3308_txrx_config),
	.init = common_soc_init,
};

static const struct rk_i2s_soc_data rk3568_i2s_soc_data = {
	.softrst_offset = 0x0400,
	.configs = rk3568_txrx_config,
	.config_count = ARRAY_SIZE(rk3568_txrx_config),
	.init = common_soc_init,
};

static const struct rk_i2s_soc_data rv1126_i2s_soc_data = {
	.softrst_offset = 0x0300,
	.configs = rv1126_txrx_config,
	.config_count = ARRAY_SIZE(rv1126_txrx_config),
	.init = common_soc_init,
};

static const struct of_device_id rockchip_i2s_tdm_match[] = {
	{ .compatible = "rockchip,px30-i2s-tdm", .data = &px30_i2s_soc_data },
	{ .compatible = "rockchip,rk1808-i2s-tdm", .data = &rk1808_i2s_soc_data },
	{ .compatible = "rockchip,rk3308-i2s-tdm", .data = &rk3308_i2s_soc_data },
	{ .compatible = "rockchip,rk3568-i2s-tdm", .data = &rk3568_i2s_soc_data },
	{ .compatible = "rockchip,rk3588-i2s-tdm" },
	{ .compatible = "rockchip,rv1126-i2s-tdm", .data = &rv1126_i2s_soc_data },
	{},
};

static const struct snd_soc_dai_driver i2s_tdm_dai = {
	.ops = &rockchip_i2s_tdm_dai_ops,
};

static int rockchip_i2s_tdm_init_dai(struct rk_i2s_tdm_dev *i2s_tdm)
{
	struct snd_soc_dai_driver *dai;
	struct property *dma_names;
	const char *dma_name;
	u64 formats = (SNDRV_PCM_FMTBIT_S8 | SNDRV_PCM_FMTBIT_S16_LE |
		       SNDRV_PCM_FMTBIT_S20_3LE | SNDRV_PCM_FMTBIT_S24_LE |
		       SNDRV_PCM_FMTBIT_S32_LE);
	struct device_node *node = i2s_tdm->dev->of_node;

	of_property_for_each_string(node, "dma-names", dma_names, dma_name) {
		if (!strcmp(dma_name, "tx"))
			i2s_tdm->has_playback = true;
		if (!strcmp(dma_name, "rx"))
			i2s_tdm->has_capture = true;
	}

	dai = devm_kmemdup(i2s_tdm->dev, &i2s_tdm_dai,
			   sizeof(*dai), GFP_KERNEL);
	if (!dai)
		return -ENOMEM;

	if (i2s_tdm->has_playback) {
		dai->playback.stream_name  = "Playback";
		dai->playback.channels_min = 2;
		dai->playback.channels_max = 8;
		dai->playback.rates = SNDRV_PCM_RATE_8000_192000;
		dai->playback.formats = formats;
	}

	if (i2s_tdm->has_capture) {
		dai->capture.stream_name  = "Capture";
		dai->capture.channels_min = 2;
		dai->capture.channels_max = 8;
		dai->capture.rates = SNDRV_PCM_RATE_8000_192000;
		dai->capture.formats = formats;
	}

	if (i2s_tdm->clk_trcm != TRCM_TXRX)
		dai->symmetric_rate = 1;

	i2s_tdm->dai = dai;

	return 0;
}

static int rockchip_i2s_tdm_path_check(struct rk_i2s_tdm_dev *i2s_tdm,
				       int num,
				       bool is_rx_path)
{
	unsigned int *i2s_data;
	int i, j;

	if (is_rx_path)
		i2s_data = i2s_tdm->i2s_sdis;
	else
		i2s_data = i2s_tdm->i2s_sdos;

	for (i = 0; i < num; i++) {
		if (i2s_data[i] > CH_GRP_MAX - 1) {
			dev_err(i2s_tdm->dev,
				"%s path i2s_data[%d]: %d is too high, max is: %d\n",
				is_rx_path ? "RX" : "TX",
				i, i2s_data[i], CH_GRP_MAX);
			return -EINVAL;
		}

		for (j = 0; j < num; j++) {
			if (i == j)
				continue;

			if (i2s_data[i] == i2s_data[j]) {
				dev_err(i2s_tdm->dev,
					"%s path invalid routed i2s_data: [%d]%d == [%d]%d\n",
					is_rx_path ? "RX" : "TX",
					i, i2s_data[i],
					j, i2s_data[j]);
				return -EINVAL;
			}
		}
	}

	return 0;
}

static void rockchip_i2s_tdm_tx_path_config(struct rk_i2s_tdm_dev *i2s_tdm,
					    int num)
{
	int idx;

	for (idx = 0; idx < num; idx++) {
		regmap_update_bits(i2s_tdm->regmap, I2S_TXCR,
				   I2S_TXCR_PATH_MASK(idx),
				   I2S_TXCR_PATH(idx, i2s_tdm->i2s_sdos[idx]));
	}
}

static void rockchip_i2s_tdm_rx_path_config(struct rk_i2s_tdm_dev *i2s_tdm,
					    int num)
{
	int idx;

	for (idx = 0; idx < num; idx++) {
		regmap_update_bits(i2s_tdm->regmap, I2S_RXCR,
				   I2S_RXCR_PATH_MASK(idx),
				   I2S_RXCR_PATH(idx, i2s_tdm->i2s_sdis[idx]));
	}
}

static void rockchip_i2s_tdm_path_config(struct rk_i2s_tdm_dev *i2s_tdm,
					 int num, bool is_rx_path)
{
	if (is_rx_path)
		rockchip_i2s_tdm_rx_path_config(i2s_tdm, num);
	else
		rockchip_i2s_tdm_tx_path_config(i2s_tdm, num);
}

static int rockchip_i2s_tdm_path_prepare(struct rk_i2s_tdm_dev *i2s_tdm,
					 struct device_node *np,
					 bool is_rx_path)
{
	char *i2s_tx_path_prop = "rockchip,i2s-tx-route";
	char *i2s_rx_path_prop = "rockchip,i2s-rx-route";
	char *i2s_path_prop;
	unsigned int *i2s_data;
	int num, ret = 0;

	if (is_rx_path) {
		i2s_path_prop = i2s_rx_path_prop;
		i2s_data = i2s_tdm->i2s_sdis;
	} else {
		i2s_path_prop = i2s_tx_path_prop;
		i2s_data = i2s_tdm->i2s_sdos;
	}

	num = of_count_phandle_with_args(np, i2s_path_prop, NULL);
	if (num < 0) {
		if (num != -ENOENT) {
			dev_err(i2s_tdm->dev,
				"Failed to read '%s' num: %d\n",
				i2s_path_prop, num);
			ret = num;
		}
		return ret;
	} else if (num != CH_GRP_MAX) {
		dev_err(i2s_tdm->dev,
			"The num: %d should be: %d\n", num, CH_GRP_MAX);
		return -EINVAL;
	}

	ret = of_property_read_u32_array(np, i2s_path_prop,
					 i2s_data, num);
	if (ret < 0) {
		dev_err(i2s_tdm->dev,
			"Failed to read '%s': %d\n",
			i2s_path_prop, ret);
		return ret;
	}

	ret = rockchip_i2s_tdm_path_check(i2s_tdm, num, is_rx_path);
	if (ret < 0) {
		dev_err(i2s_tdm->dev,
			"Failed to check i2s data bus: %d\n", ret);
		return ret;
	}

	rockchip_i2s_tdm_path_config(i2s_tdm, num, is_rx_path);

	return 0;
}

static int rockchip_i2s_tdm_tx_path_prepare(struct rk_i2s_tdm_dev *i2s_tdm,
					    struct device_node *np)
{
	return rockchip_i2s_tdm_path_prepare(i2s_tdm, np, 0);
}

static int rockchip_i2s_tdm_rx_path_prepare(struct rk_i2s_tdm_dev *i2s_tdm,
					    struct device_node *np)
{
	return rockchip_i2s_tdm_path_prepare(i2s_tdm, np, 1);
}

static int rockchip_i2s_tdm_probe(struct platform_device *pdev)
{
	struct device_node *node = pdev->dev.of_node;
	struct rk_i2s_tdm_dev *i2s_tdm;
	struct resource *res;
	void __iomem *regs;
	int ret;

	i2s_tdm = devm_kzalloc(&pdev->dev, sizeof(*i2s_tdm), GFP_KERNEL);
	if (!i2s_tdm)
		return -ENOMEM;

	i2s_tdm->dev = &pdev->dev;

	spin_lock_init(&i2s_tdm->lock);
	i2s_tdm->soc_data = device_get_match_data(&pdev->dev);
	i2s_tdm->frame_width = 64;

	i2s_tdm->clk_trcm = TRCM_TXRX;
	if (of_property_read_bool(node, "rockchip,trcm-sync-tx-only"))
		i2s_tdm->clk_trcm = TRCM_TX;
	if (of_property_read_bool(node, "rockchip,trcm-sync-rx-only")) {
		if (i2s_tdm->clk_trcm) {
			dev_err(i2s_tdm->dev, "invalid trcm-sync configuration\n");
			return -EINVAL;
		}
		i2s_tdm->clk_trcm = TRCM_RX;
	}

	ret = rockchip_i2s_tdm_init_dai(i2s_tdm);
	if (ret)
		return ret;

	i2s_tdm->grf = syscon_regmap_lookup_by_phandle(node, "rockchip,grf");
	i2s_tdm->tx_reset = devm_reset_control_get_optional_exclusive(&pdev->dev,
								      "tx-m");
	if (IS_ERR(i2s_tdm->tx_reset)) {
		ret = PTR_ERR(i2s_tdm->tx_reset);
		return dev_err_probe(i2s_tdm->dev, ret,
				     "Error in tx-m reset control\n");
	}

	i2s_tdm->rx_reset = devm_reset_control_get_optional_exclusive(&pdev->dev,
								      "rx-m");
	if (IS_ERR(i2s_tdm->rx_reset)) {
		ret = PTR_ERR(i2s_tdm->rx_reset);
		return dev_err_probe(i2s_tdm->dev, ret,
				     "Error in rx-m reset control\n");
	}

	i2s_tdm->hclk = devm_clk_get(&pdev->dev, "hclk");
	if (IS_ERR(i2s_tdm->hclk)) {
		return dev_err_probe(i2s_tdm->dev, PTR_ERR(i2s_tdm->hclk),
				     "Failed to get clock hclk\n");
	}

	i2s_tdm->mclk_tx = devm_clk_get(&pdev->dev, "mclk_tx");
	if (IS_ERR(i2s_tdm->mclk_tx)) {
		return dev_err_probe(i2s_tdm->dev, PTR_ERR(i2s_tdm->mclk_tx),
				     "Failed to get clock mclk_tx\n");
	}

	i2s_tdm->mclk_rx = devm_clk_get(&pdev->dev, "mclk_rx");
	if (IS_ERR(i2s_tdm->mclk_rx)) {
		return dev_err_probe(i2s_tdm->dev, PTR_ERR(i2s_tdm->mclk_rx),
				     "Failed to get clock mclk_rx\n");
	}

	i2s_tdm->io_multiplex =
		of_property_read_bool(node, "rockchip,io-multiplex");

	regs = devm_platform_get_and_ioremap_resource(pdev, 0, &res);
	if (IS_ERR(regs)) {
		return dev_err_probe(i2s_tdm->dev, PTR_ERR(regs),
				     "Failed to get resource IORESOURCE_MEM\n");
	}

	i2s_tdm->regmap = devm_regmap_init_mmio(&pdev->dev, regs,
						&rockchip_i2s_tdm_regmap_config);
	if (IS_ERR(i2s_tdm->regmap)) {
		return dev_err_probe(i2s_tdm->dev, PTR_ERR(i2s_tdm->regmap),
				     "Failed to initialise regmap\n");
	}

	if (i2s_tdm->has_playback) {
		i2s_tdm->playback_dma_data.addr = res->start + I2S_TXDR;
		i2s_tdm->playback_dma_data.addr_width = DMA_SLAVE_BUSWIDTH_4_BYTES;
		i2s_tdm->playback_dma_data.maxburst = 8;
	}

	if (i2s_tdm->has_capture) {
		i2s_tdm->capture_dma_data.addr = res->start + I2S_RXDR;
		i2s_tdm->capture_dma_data.addr_width = DMA_SLAVE_BUSWIDTH_4_BYTES;
		i2s_tdm->capture_dma_data.maxburst = 8;
	}

	ret = rockchip_i2s_tdm_tx_path_prepare(i2s_tdm, node);
	if (ret < 0) {
		dev_err(&pdev->dev, "I2S TX path prepare failed: %d\n", ret);
		return ret;
	}

	ret = rockchip_i2s_tdm_rx_path_prepare(i2s_tdm, node);
	if (ret < 0) {
		dev_err(&pdev->dev, "I2S RX path prepare failed: %d\n", ret);
		return ret;
	}

	dev_set_drvdata(&pdev->dev, i2s_tdm);

	ret = clk_prepare_enable(i2s_tdm->hclk);
	if (ret) {
		return dev_err_probe(i2s_tdm->dev, ret,
				     "Failed to enable clock hclk\n");
	}

	ret = i2s_tdm_prepare_enable_mclk(i2s_tdm);
	if (ret) {
		ret = dev_err_probe(i2s_tdm->dev, ret,
				    "Failed to enable one or more mclks\n");
		goto err_disable_hclk;
	}

	pm_runtime_enable(&pdev->dev);

	regmap_update_bits(i2s_tdm->regmap, I2S_DMACR, I2S_DMACR_TDL_MASK,
			   I2S_DMACR_TDL(16));
	regmap_update_bits(i2s_tdm->regmap, I2S_DMACR, I2S_DMACR_RDL_MASK,
			   I2S_DMACR_RDL(16));
	regmap_update_bits(i2s_tdm->regmap, I2S_CKR, I2S_CKR_TRCM_MASK,
			   i2s_tdm->clk_trcm << I2S_CKR_TRCM_SHIFT);

	if (i2s_tdm->soc_data && i2s_tdm->soc_data->init)
		i2s_tdm->soc_data->init(&pdev->dev, res->start);

	ret = devm_snd_soc_register_component(&pdev->dev,
					      &rockchip_i2s_tdm_component,
					      i2s_tdm->dai, 1);

	if (ret) {
		dev_err(&pdev->dev, "Could not register DAI\n");
		goto err_suspend;
	}

	ret = devm_snd_dmaengine_pcm_register(&pdev->dev, NULL, 0);
	if (ret) {
		dev_err(&pdev->dev, "Could not register PCM\n");
		goto err_suspend;
	}

	return 0;

err_suspend:
	if (!pm_runtime_status_suspended(&pdev->dev))
		i2s_tdm_runtime_suspend(&pdev->dev);
	pm_runtime_disable(&pdev->dev);

err_disable_hclk:
	clk_disable_unprepare(i2s_tdm->hclk);

	return ret;
}

static void rockchip_i2s_tdm_remove(struct platform_device *pdev)
{
	if (!pm_runtime_status_suspended(&pdev->dev))
		i2s_tdm_runtime_suspend(&pdev->dev);

	pm_runtime_disable(&pdev->dev);
}

static int __maybe_unused rockchip_i2s_tdm_suspend(struct device *dev)
{
	struct rk_i2s_tdm_dev *i2s_tdm = dev_get_drvdata(dev);

	regcache_mark_dirty(i2s_tdm->regmap);

	return 0;
}

static int __maybe_unused rockchip_i2s_tdm_resume(struct device *dev)
{
	struct rk_i2s_tdm_dev *i2s_tdm = dev_get_drvdata(dev);
	int ret;

	ret = pm_runtime_resume_and_get(dev);
	if (ret < 0)
		return ret;
	ret = regcache_sync(i2s_tdm->regmap);
	pm_runtime_put(dev);

	return ret;
}

static const struct dev_pm_ops rockchip_i2s_tdm_pm_ops = {
	SET_RUNTIME_PM_OPS(i2s_tdm_runtime_suspend, i2s_tdm_runtime_resume,
			   NULL)
	SET_SYSTEM_SLEEP_PM_OPS(rockchip_i2s_tdm_suspend,
				rockchip_i2s_tdm_resume)
};

static struct platform_driver rockchip_i2s_tdm_driver = {
	.probe = rockchip_i2s_tdm_probe,
	.remove_new = rockchip_i2s_tdm_remove,
	.driver = {
		.name = DRV_NAME,
		.of_match_table = rockchip_i2s_tdm_match,
		.pm = &rockchip_i2s_tdm_pm_ops,
	},
};
module_platform_driver(rockchip_i2s_tdm_driver);

MODULE_DESCRIPTION("ROCKCHIP I2S/TDM ASoC Interface");
MODULE_AUTHOR("Sugar Zhang <sugar.zhang@rock-chips.com>");
MODULE_LICENSE("GPL v2");
MODULE_ALIAS("platform:" DRV_NAME);
MODULE_DEVICE_TABLE(of, rockchip_i2s_tdm_match);<|MERGE_RESOLUTION|>--- conflicted
+++ resolved
@@ -655,10 +655,6 @@
 	int err;
 
 	if (i2s_tdm->is_master_mode) {
-<<<<<<< HEAD
-		struct clk *mclk = (substream->stream == SNDRV_PCM_STREAM_PLAYBACK) ?
-			i2s_tdm->mclk_tx : i2s_tdm->mclk_rx;
-=======
 		struct clk *mclk;
 
 		if (i2s_tdm->clk_trcm == TRCM_TX) {
@@ -670,7 +666,6 @@
 		} else {
 			mclk = i2s_tdm->mclk_rx;
 		}
->>>>>>> 0c383648
 
 		err = clk_set_rate(mclk, DEFAULT_MCLK_FS * params_rate(params));
 		if (err)
