// SPDX-License-Identifier: GPL-2.0-or-later
//
// This driver supports the DMIC in Allwinner's H6 SoCs.
//
// Copyright 2021 Ban Tao <fengzheng923@gmail.com>

#include <linux/clk.h>
#include <linux/device.h>
#include <linux/mod_devicetable.h>
#include <linux/module.h>
#include <linux/platform_device.h>
#include <linux/pm_runtime.h>
#include <linux/reset.h>
#include <sound/dmaengine_pcm.h>
#include <sound/pcm_params.h>
#include <sound/soc.h>
#include <sound/tlv.h>

#define SUN50I_DMIC_EN_CTL			(0x00)
	#define SUN50I_DMIC_EN_CTL_GLOBE			BIT(8)
	#define SUN50I_DMIC_EN_CTL_CHAN(v)			((v) << 0)
	#define SUN50I_DMIC_EN_CTL_CHAN_MASK			GENMASK(7, 0)
#define SUN50I_DMIC_SR				(0x04)
	#define SUN50I_DMIC_SR_SAMPLE_RATE(v)			((v) << 0)
	#define SUN50I_DMIC_SR_SAMPLE_RATE_MASK			GENMASK(2, 0)
#define SUN50I_DMIC_CTL				(0x08)
	#define SUN50I_DMIC_CTL_OVERSAMPLE_RATE			BIT(0)
#define SUN50I_DMIC_DATA			(0x10)
#define SUN50I_DMIC_INTC			(0x14)
	#define SUN50I_DMIC_FIFO_DRQ_EN				BIT(2)
#define SUN50I_DMIC_INT_STA			(0x18)
	#define SUN50I_DMIC_INT_STA_OVERRUN_IRQ_PENDING		BIT(1)
	#define SUN50I_DMIC_INT_STA_DATA_IRQ_PENDING		BIT(0)
#define SUN50I_DMIC_RXFIFO_CTL			(0x1c)
	#define SUN50I_DMIC_RXFIFO_CTL_FLUSH			BIT(31)
	#define SUN50I_DMIC_RXFIFO_CTL_MODE_MASK		BIT(9)
	#define SUN50I_DMIC_RXFIFO_CTL_MODE_LSB			(0 << 9)
	#define SUN50I_DMIC_RXFIFO_CTL_MODE_MSB			(1 << 9)
	#define SUN50I_DMIC_RXFIFO_CTL_SAMPLE_MASK		BIT(8)
	#define SUN50I_DMIC_RXFIFO_CTL_SAMPLE_16		(0 << 8)
	#define SUN50I_DMIC_RXFIFO_CTL_SAMPLE_24		(1 << 8)
#define SUN50I_DMIC_CH_NUM			(0x24)
	#define SUN50I_DMIC_CH_NUM_N(v)				((v) << 0)
	#define SUN50I_DMIC_CH_NUM_N_MASK			GENMASK(2, 0)
#define SUN50I_DMIC_CNT				(0x2c)
	#define SUN50I_DMIC_CNT_N				(1 << 0)
#define SUN50I_DMIC_D0D1_VOL_CTR		(0x30)
	#define SUN50I_DMIC_D0D1_VOL_CTR_0R			(0)
	#define SUN50I_DMIC_D0D1_VOL_CTR_0L			(8)
	#define SUN50I_DMIC_D0D1_VOL_CTR_1R			(16)
	#define SUN50I_DMIC_D0D1_VOL_CTR_1L			(24)
#define SUN50I_DMIC_D2D3_VOL_CTR                (0x34)
        #define SUN50I_DMIC_D2D3_VOL_CTR_2R                     (0)
        #define SUN50I_DMIC_D2D3_VOL_CTR_2L                     (8)
        #define SUN50I_DMIC_D2D3_VOL_CTR_3R                     (16)
        #define SUN50I_DMIC_D2D3_VOL_CTR_3L                     (24)

#define SUN50I_DMIC_HPF_CTRL			(0x38)
#define SUN50I_DMIC_VERSION			(0x50)

struct sun50i_dmic_dev {
	struct clk *dmic_clk;
	struct clk *bus_clk;
	struct reset_control *rst;
	struct regmap *regmap;
	struct snd_dmaengine_dai_dma_data dma_params_rx;
};

struct dmic_rate {
	unsigned int samplerate;
	unsigned int rate_bit;
};

static const struct dmic_rate dmic_rate_s[] = {
	{48000, 0x0},
	{44100, 0x0},
	{32000, 0x1},
	{24000, 0x2},
	{22050, 0x2},
	{16000, 0x3},
	{12000, 0x4},
	{11025, 0x4},
	{8000,  0x5},
};

static int sun50i_dmic_startup(struct snd_pcm_substream *substream,
			       struct snd_soc_dai *cpu_dai)
{
<<<<<<< HEAD
	struct snd_soc_pcm_runtime *rtd = substream->private_data;
=======
	struct snd_soc_pcm_runtime *rtd = snd_soc_substream_to_rtd(substream);
>>>>>>> 0c383648
	struct sun50i_dmic_dev *host = snd_soc_dai_get_drvdata(snd_soc_rtd_to_cpu(rtd, 0));

	/* only support capture */
	if (substream->stream != SNDRV_PCM_STREAM_CAPTURE)
		return -EINVAL;

	regmap_update_bits(host->regmap, SUN50I_DMIC_RXFIFO_CTL,
			SUN50I_DMIC_RXFIFO_CTL_FLUSH,
			SUN50I_DMIC_RXFIFO_CTL_FLUSH);
	regmap_write(host->regmap, SUN50I_DMIC_CNT, SUN50I_DMIC_CNT_N);

	return 0;
}

static int sun50i_dmic_hw_params(struct snd_pcm_substream *substream,
				 struct snd_pcm_hw_params *params,
				 struct snd_soc_dai *cpu_dai)
{
	int i = 0;
	unsigned long rate = params_rate(params);
	unsigned int mclk = 0;
	unsigned int channels = params_channels(params);
	unsigned int chan_en = (1 << channels) - 1;
	struct sun50i_dmic_dev *host = snd_soc_dai_get_drvdata(cpu_dai);

	/* DMIC num is N+1 */
	regmap_update_bits(host->regmap, SUN50I_DMIC_CH_NUM,
			   SUN50I_DMIC_CH_NUM_N_MASK,
			   SUN50I_DMIC_CH_NUM_N(channels - 1));
	regmap_write(host->regmap, SUN50I_DMIC_HPF_CTRL, chan_en);
	regmap_update_bits(host->regmap, SUN50I_DMIC_EN_CTL,
			   SUN50I_DMIC_EN_CTL_CHAN_MASK,
			   SUN50I_DMIC_EN_CTL_CHAN(chan_en));

	switch (params_format(params)) {
	case SNDRV_PCM_FORMAT_S16_LE:
		regmap_update_bits(host->regmap, SUN50I_DMIC_RXFIFO_CTL,
				   SUN50I_DMIC_RXFIFO_CTL_SAMPLE_MASK,
				   SUN50I_DMIC_RXFIFO_CTL_SAMPLE_16);
		break;
	case SNDRV_PCM_FORMAT_S24_LE:
		regmap_update_bits(host->regmap, SUN50I_DMIC_RXFIFO_CTL,
				   SUN50I_DMIC_RXFIFO_CTL_SAMPLE_MASK,
				   SUN50I_DMIC_RXFIFO_CTL_SAMPLE_24);
		break;
	default:
		dev_err(cpu_dai->dev, "Invalid format!\n");
		return -EINVAL;
	}
	/* The hardware supports FIFO mode 1 for 24-bit samples */
	regmap_update_bits(host->regmap, SUN50I_DMIC_RXFIFO_CTL,
			   SUN50I_DMIC_RXFIFO_CTL_MODE_MASK,
			   SUN50I_DMIC_RXFIFO_CTL_MODE_MSB);

	switch (rate) {
	case 11025:
	case 22050:
	case 44100:
		mclk = 22579200;
		break;
	case 8000:
	case 12000:
	case 16000:
	case 24000:
	case 32000:
	case 48000:
		mclk = 24576000;
		break;
	default:
		dev_err(cpu_dai->dev, "Invalid rate!\n");
		return -EINVAL;
	}

	if (clk_set_rate(host->dmic_clk, mclk)) {
		dev_err(cpu_dai->dev, "mclk : %u not support\n", mclk);
		return -EINVAL;
	}

	for (i = 0; i < ARRAY_SIZE(dmic_rate_s); i++) {
		if (dmic_rate_s[i].samplerate == rate) {
			regmap_update_bits(host->regmap, SUN50I_DMIC_SR,
					   SUN50I_DMIC_SR_SAMPLE_RATE_MASK,
					   SUN50I_DMIC_SR_SAMPLE_RATE(dmic_rate_s[i].rate_bit));
			break;
		}
	}

	switch (params_physical_width(params)) {
	case 16:
		host->dma_params_rx.addr_width = DMA_SLAVE_BUSWIDTH_2_BYTES;
		break;
	case 32:
		host->dma_params_rx.addr_width = DMA_SLAVE_BUSWIDTH_4_BYTES;
		break;
	default:
		dev_err(cpu_dai->dev, "Unsupported physical sample width: %d\n",
			params_physical_width(params));
		return -EINVAL;
	}

	/* oversamplerate adjust */
	if (params_rate(params) >= 24000)
		regmap_update_bits(host->regmap, SUN50I_DMIC_CTL,
				   SUN50I_DMIC_CTL_OVERSAMPLE_RATE,
				   SUN50I_DMIC_CTL_OVERSAMPLE_RATE);
	else
		regmap_update_bits(host->regmap, SUN50I_DMIC_CTL,
				   SUN50I_DMIC_CTL_OVERSAMPLE_RATE, 0);

	return 0;
}

static int sun50i_dmic_trigger(struct snd_pcm_substream *substream, int cmd,
			       struct snd_soc_dai *dai)
{
	int ret = 0;
	struct sun50i_dmic_dev *host = snd_soc_dai_get_drvdata(dai);

	if (substream->stream != SNDRV_PCM_STREAM_CAPTURE)
		return -EINVAL;

	switch (cmd) {
	case SNDRV_PCM_TRIGGER_START:
	case SNDRV_PCM_TRIGGER_RESUME:
	case SNDRV_PCM_TRIGGER_PAUSE_RELEASE:
		/* DRQ ENABLE */
		regmap_update_bits(host->regmap, SUN50I_DMIC_INTC,
				   SUN50I_DMIC_FIFO_DRQ_EN,
				   SUN50I_DMIC_FIFO_DRQ_EN);
		/* Global enable */
		regmap_update_bits(host->regmap, SUN50I_DMIC_EN_CTL,
				   SUN50I_DMIC_EN_CTL_GLOBE,
				   SUN50I_DMIC_EN_CTL_GLOBE);
		break;
	case SNDRV_PCM_TRIGGER_STOP:
	case SNDRV_PCM_TRIGGER_SUSPEND:
	case SNDRV_PCM_TRIGGER_PAUSE_PUSH:
		/* DRQ DISABLE */
		regmap_update_bits(host->regmap, SUN50I_DMIC_INTC,
				   SUN50I_DMIC_FIFO_DRQ_EN, 0);
		/* Global disable */
		regmap_update_bits(host->regmap, SUN50I_DMIC_EN_CTL,
				   SUN50I_DMIC_EN_CTL_GLOBE, 0);
		break;
	default:
		ret = -EINVAL;
		break;
	}
	return ret;
}

static int sun50i_dmic_soc_dai_probe(struct snd_soc_dai *dai)
{
	struct sun50i_dmic_dev *host = snd_soc_dai_get_drvdata(dai);

	snd_soc_dai_init_dma_data(dai, NULL, &host->dma_params_rx);

	return 0;
}

static const struct snd_soc_dai_ops sun50i_dmic_dai_ops = {
	.probe		= sun50i_dmic_soc_dai_probe,
	.startup        = sun50i_dmic_startup,
	.trigger        = sun50i_dmic_trigger,
	.hw_params      = sun50i_dmic_hw_params,
};

static const struct regmap_config sun50i_dmic_regmap_config = {
	.reg_bits = 32,
	.reg_stride = 4,
	.val_bits = 32,
	.max_register = SUN50I_DMIC_VERSION,
	.cache_type = REGCACHE_NONE,
};

#define SUN50I_DMIC_RATES (SNDRV_PCM_RATE_8000_48000)
#define SUN50I_DMIC_FORMATS (SNDRV_PCM_FMTBIT_S16_LE | SNDRV_PCM_FMTBIT_S24_LE)

static struct snd_soc_dai_driver sun50i_dmic_dai = {
	.capture = {
		.channels_min = 1,
		.channels_max = 8,
		.rates = SUN50I_DMIC_RATES,
		.formats = SUN50I_DMIC_FORMATS,
		.sig_bits = 21,
	},
	.ops = &sun50i_dmic_dai_ops,
	.name = "dmic",
};

static const struct of_device_id sun50i_dmic_of_match[] = {
	{
		.compatible = "allwinner,sun50i-h6-dmic",
	},
	{ /* sentinel */ }
};
MODULE_DEVICE_TABLE(of, sun50i_dmic_of_match);

static const SNDRV_CTL_TLVD_DECLARE_DB_SCALE(sun50i_dmic_vol_scale, -12000, 75, 1);

static const struct snd_kcontrol_new sun50i_dmic_controls[] = {

        SOC_DOUBLE_TLV("DMIC Channel 0 Capture Volume", SUN50I_DMIC_D0D1_VOL_CTR,
                       SUN50I_DMIC_D0D1_VOL_CTR_0L, SUN50I_DMIC_D0D1_VOL_CTR_0R,
                       0xFF, 0, sun50i_dmic_vol_scale),
        SOC_DOUBLE_TLV("DMIC Channel 1 Capture Volume", SUN50I_DMIC_D0D1_VOL_CTR,
                       SUN50I_DMIC_D0D1_VOL_CTR_1L, SUN50I_DMIC_D0D1_VOL_CTR_1R,
                       0xFF, 0, sun50i_dmic_vol_scale),
        SOC_DOUBLE_TLV("DMIC Channel 2 Capture Volume", SUN50I_DMIC_D2D3_VOL_CTR,
                       SUN50I_DMIC_D2D3_VOL_CTR_2L, SUN50I_DMIC_D2D3_VOL_CTR_2R,
                       0xFF, 0, sun50i_dmic_vol_scale),
        SOC_DOUBLE_TLV("DMIC Channel 3 Capture Volume", SUN50I_DMIC_D2D3_VOL_CTR,
                       SUN50I_DMIC_D2D3_VOL_CTR_3L, SUN50I_DMIC_D2D3_VOL_CTR_3R,
                       0xFF, 0, sun50i_dmic_vol_scale),


};

static const struct snd_soc_component_driver sun50i_dmic_component = {
	.name           = "sun50i-dmic",
	.controls	= sun50i_dmic_controls,
	.num_controls	= ARRAY_SIZE(sun50i_dmic_controls),
};

static int sun50i_dmic_runtime_suspend(struct device *dev)
{
	struct sun50i_dmic_dev *host  = dev_get_drvdata(dev);

	clk_disable_unprepare(host->dmic_clk);
	clk_disable_unprepare(host->bus_clk);

	return 0;
}

static int sun50i_dmic_runtime_resume(struct device *dev)
{
	struct sun50i_dmic_dev *host  = dev_get_drvdata(dev);
	int ret;

	ret = clk_prepare_enable(host->dmic_clk);
	if (ret)
		return ret;

	ret = clk_prepare_enable(host->bus_clk);
	if (ret) {
		clk_disable_unprepare(host->dmic_clk);
		return ret;
	}

	return 0;
}

static int sun50i_dmic_probe(struct platform_device *pdev)
{
	struct sun50i_dmic_dev *host;
	struct resource *res;
	int ret;
	void __iomem *base;

	host = devm_kzalloc(&pdev->dev, sizeof(*host), GFP_KERNEL);
	if (!host)
		return -ENOMEM;

	/* Get the addresses */
	base = devm_platform_get_and_ioremap_resource(pdev, 0, &res);
	if (IS_ERR(base))
		return dev_err_probe(&pdev->dev, PTR_ERR(base),
				     "get resource failed.\n");

	host->regmap = devm_regmap_init_mmio(&pdev->dev, base,
					     &sun50i_dmic_regmap_config);

	/* Clocks */
	host->bus_clk = devm_clk_get(&pdev->dev, "bus");
	if (IS_ERR(host->bus_clk))
		return dev_err_probe(&pdev->dev, PTR_ERR(host->bus_clk),
				     "failed to get bus clock.\n");

	host->dmic_clk = devm_clk_get(&pdev->dev, "mod");
	if (IS_ERR(host->dmic_clk))
		return dev_err_probe(&pdev->dev, PTR_ERR(host->dmic_clk),
				     "failed to get dmic clock.\n");

	host->dma_params_rx.addr = res->start + SUN50I_DMIC_DATA;
	host->dma_params_rx.maxburst = 8;

	platform_set_drvdata(pdev, host);

	host->rst = devm_reset_control_get_optional_exclusive(&pdev->dev, NULL);
	if (IS_ERR(host->rst))
		return dev_err_probe(&pdev->dev, PTR_ERR(host->rst),
				     "Failed to get reset.\n");
	reset_control_deassert(host->rst);

	ret = devm_snd_soc_register_component(&pdev->dev, &sun50i_dmic_component,
					      &sun50i_dmic_dai, 1);
	if (ret)
		return dev_err_probe(&pdev->dev, ret,
				     "failed to register component.\n");

	pm_runtime_enable(&pdev->dev);
	if (!pm_runtime_enabled(&pdev->dev)) {
		ret = sun50i_dmic_runtime_resume(&pdev->dev);
		if (ret)
			goto err_disable_runtime_pm;
	}

	ret = devm_snd_dmaengine_pcm_register(&pdev->dev, NULL, 0);
	if (ret)
		goto err_suspend;

	return 0;
err_suspend:
	if (!pm_runtime_status_suspended(&pdev->dev))
		sun50i_dmic_runtime_suspend(&pdev->dev);
err_disable_runtime_pm:
	pm_runtime_disable(&pdev->dev);
	return ret;
}

static void sun50i_dmic_remove(struct platform_device *pdev)
{
	pm_runtime_disable(&pdev->dev);
	if (!pm_runtime_status_suspended(&pdev->dev))
		sun50i_dmic_runtime_suspend(&pdev->dev);
}

static const struct dev_pm_ops sun50i_dmic_pm = {
	SET_RUNTIME_PM_OPS(sun50i_dmic_runtime_suspend,
			   sun50i_dmic_runtime_resume, NULL)
};

static struct platform_driver sun50i_dmic_driver = {
	.driver         = {
		.name   = "sun50i-dmic",
		.of_match_table = sun50i_dmic_of_match,
		.pm     = &sun50i_dmic_pm,
	},
	.probe          = sun50i_dmic_probe,
	.remove_new     = sun50i_dmic_remove,
};

module_platform_driver(sun50i_dmic_driver);

MODULE_DESCRIPTION("Allwinner sun50i DMIC SoC Interface");
MODULE_AUTHOR("Ban Tao <fengzheng923@gmail.com>");
MODULE_LICENSE("GPL");
MODULE_ALIAS("platform:sun50i-dmic");<|MERGE_RESOLUTION|>--- conflicted
+++ resolved
@@ -86,11 +86,7 @@
 static int sun50i_dmic_startup(struct snd_pcm_substream *substream,
 			       struct snd_soc_dai *cpu_dai)
 {
-<<<<<<< HEAD
-	struct snd_soc_pcm_runtime *rtd = substream->private_data;
-=======
 	struct snd_soc_pcm_runtime *rtd = snd_soc_substream_to_rtd(substream);
->>>>>>> 0c383648
 	struct sun50i_dmic_dev *host = snd_soc_dai_get_drvdata(snd_soc_rtd_to_cpu(rtd, 0));
 
 	/* only support capture */
