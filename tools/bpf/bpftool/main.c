--- conflicted
+++ resolved
@@ -56,11 +56,7 @@
 		"       %s batch file FILE\n"
 		"       %s version\n"
 		"\n"
-<<<<<<< HEAD
-		"       OBJECT := { prog | map | cgroup | perf | net | feature }\n"
-=======
 		"       OBJECT := { prog | map | cgroup | perf | net | feature | btf }\n"
->>>>>>> 0ecfebd2
 		"       " HELP_SPEC_OPTIONS "\n"
 		"",
 		bin_name, bin_name, bin_name);
@@ -192,10 +188,7 @@
 	{ "perf",	do_perf },
 	{ "net",	do_net },
 	{ "feature",	do_feature },
-<<<<<<< HEAD
-=======
 	{ "btf",	do_btf },
->>>>>>> 0ecfebd2
 	{ "version",	do_version },
 	{ 0 }
 };
